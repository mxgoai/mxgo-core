--- conflicted
+++ resolved
@@ -53,9 +53,11 @@
         mock_get.return_value = mock_response
 
         # Mock file operations - provide binary data for base64 encoding
-        with patch("builtins.open", mock_open(read_data=b"fake_jpeg_data")), \
-             patch("os.path.abspath") as mock_abspath, \
-             patch("pathlib.Path.open", mock_open(read_data=b"fake_jpeg_data")):
+        with (
+            patch("builtins.open", mock_open(read_data=b"fake_jpeg_data")),
+            patch("os.path.abspath") as mock_abspath,
+            patch("pathlib.Path.open", mock_open(read_data=b"fake_jpeg_data")),
+        ):
             mock_abspath.return_value = "/downloads/test.jpg"
 
             result = encode_image("http://example.com/image.jpg")
@@ -112,20 +114,9 @@
             assert resized_img.size == (100, 100)
 
         finally:
-<<<<<<< HEAD
             Path(temp_path).unlink()
             if resized_path and Path(resized_path).exists():
                 Path(resized_path).unlink()
-=======
-            os.unlink(temp_path)
-            if resized_path and Path(resized_path).exists():
-                os.unlink(resized_path)
->>>>>>> 89b1a794
-
-    def test_resize_nonexistent_file(self):
-        """Test resizing a file that doesn't exist."""
-        with pytest.raises(FileNotFoundError):
-            resize_image("/nonexistent/file.jpg")
 
 
 class TestProcessImagesAndText:
@@ -183,10 +174,7 @@
     def test_forward_payload_too_large_retry(self, mock_resize, mock_process):
         """Test handling of 'Payload Too Large' error with image resizing."""
         # First call fails with payload error, second succeeds
-        mock_process.side_effect = [
-            Exception("Payload Too Large"),
-            {"generated_text": "Resized image result"}
-        ]
+        mock_process.side_effect = [Exception("Payload Too Large"), {"generated_text": "Resized image result"}]
         mock_resize.return_value = "resized_test_image.jpg"
 
         tool = VisualQATool()
@@ -212,13 +200,7 @@
         mock_encode.return_value = "base64_encoded_image"
 
         mock_response = Mock()
-        mock_response.json.return_value = {
-            "choices": [{
-                "message": {
-                    "content": "This is an image of a cat"
-                }
-            }]
-        }
+        mock_response.json.return_value = {"choices": [{"message": {"content": "This is an image of a cat"}}]}
         mock_post.return_value = mock_response
 
         result = visualizer("test_image.jpg", "What animal is this?")
@@ -249,13 +231,7 @@
         mock_encode.return_value = "base64_data"
 
         mock_response = Mock()
-        mock_response.json.return_value = {
-            "choices": [{
-                "message": {
-                    "content": "Auto-generated description"
-                }
-            }]
-        }
+        mock_response.json.return_value = {"choices": [{"message": {"content": "Auto-generated description"}}]}
         mock_post.return_value = mock_response
 
         result = visualizer("image.jpg")
@@ -289,12 +265,15 @@
 
     @patch("mxtoai.scripts.visual_qa.completion")
     @patch("mxtoai.scripts.visual_qa.encode_image")
-    @patch.dict(os.environ, {
-        "MODEL_NAME": "gpt-4o",
-        "MODEL_API_KEY": "test_key",
-        "MODEL_ENDPOINT": "https://test.openai.azure.com",
-        "MODEL_API_VERSION": "2024-02-01"
-    })
+    @patch.dict(
+        os.environ,
+        {
+            "MODEL_NAME": "gpt-4o",
+            "MODEL_API_KEY": "test_key",
+            "MODEL_ENDPOINT": "https://test.openai.azure.com",
+            "MODEL_API_VERSION": "2024-02-01",
+        },
+    )
     def test_azure_visualizer_success(self, mock_encode, mock_completion):
         """Test successful Azure OpenAI image analysis."""
         mock_encode.return_value = "base64_image_data"
@@ -359,7 +338,7 @@
         # First call fails with size error, second succeeds after resize
         mock_completion.side_effect = [
             Exception("image too large"),
-            Mock(choices=[Mock(message=Mock(content="Resized result"))])
+            Mock(choices=[Mock(message=Mock(content="Resized result"))]),
         ]
 
         result = azure_visualizer("large_image.jpg", "What's this?")
@@ -409,12 +388,7 @@
             mock_completion.return_value = mock_response
 
             # Test different image extensions
-            test_files = [
-                "image.jpg",
-                "image.png",
-                "image.gif",
-                "image.unknown"
-            ]
+            test_files = ["image.jpg", "image.png", "image.gif", "image.unknown"]
 
             for filename in test_files:
                 result = azure_visualizer(filename, "Analyze")
@@ -453,11 +427,7 @@
 
                 # Should return the processed result
                 assert result == {"generated_text": "Integration test result"}
-                mock_process.assert_called_once_with(
-                    temp_path,
-                    "What color is this image?",
-                    tool.client
-                )
+                mock_process.assert_called_once_with(temp_path, "What color is this image?", tool.client)
 
         finally:
             Path(temp_path).unlink()
