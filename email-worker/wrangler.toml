--- conflicted
+++ resolved
@@ -3,12 +3,4 @@
 compatibility_date = "2000-01-01"
 workers_dev = true
 preview_urls = false
-<<<<<<< HEAD
 compatibility_flags = [ "set_forwardable_email_full_headers" ]
-
-
-[observability.logs]
-enabled = true
-=======
-compatibility_flags = [ "set_forwardable_email_full_headers" ]
->>>>>>> c5906971
