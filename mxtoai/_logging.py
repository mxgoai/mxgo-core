--- conflicted
+++ resolved
@@ -86,11 +86,7 @@
         text = key_value_pattern.sub(rf"\1{SCRUBBED_TOKEN}", text)
 
         # Match quoted key-value patterns: "key": "value" or 'key': 'value'
-<<<<<<< HEAD
-        text = quoted_pattern.sub(rf"\1\2{SCRUBBED_TOKEN}\2", text)
-=======
         text = quoted_pattern.sub(rf'\1\2{SCRUBBED_TOKEN}\2', text)
->>>>>>> 57cffac4
 
     return text
 
