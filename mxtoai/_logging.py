import logging
import os
import re
import sys
from collections.abc import Sequence
from contextlib import contextmanager, suppress
from pathlib import Path
from typing import Any

import logfire
from dotenv import load_dotenv
from loguru import logger
from rich.console import Console

__all__ = ["get_logger", "get_smolagents_console", "span"]

# Load environment variables
load_dotenv()

# Get the project root directory
PROJECT_ROOT = Path(__file__).parent.parent.absolute()
LOGS_DIR = PROJECT_ROOT / "logs"

# Create logs directory if it doesn't exist
LOGS_DIR.mkdir(parents=True, exist_ok=True)

# Get log level from environment or use default
LOG_LEVEL = os.environ.get("LOG_LEVEL", "INFO").strip()

# Define sensitive data patterns for scrubbing (same as Logfire's default patterns)
SENSITIVE_PATTERNS = [
    r"password",
    r"passwd",
    r"mysql_pwd",
    r"secret",
    r"auth(?!ors?\b)",
    r"credential",
    r"private[._ -]?key",
    r"api[._ -]?key",
    r"session",
    r"cookie",
    r"social[._ -]?security",
    r"credit[._ -]?card",
    r"(?:\b|_)csrf(?:\b|_)",
    r"(?:\b|_)xsrf(?:\b|_)",
    r"(?:\b|_)jwt(?:\b|_)",
    r"(?:\b|_)ssn(?:\b|_)",
    # Additional email-specific patterns
    r"email",
    r"e-mail",
    r"mail",
    r"token",
    r"bearer",
]

# Compile regex patterns for case-insensitive matching
COMPILED_PATTERNS = [re.compile(pattern, re.IGNORECASE) for pattern in SENSITIVE_PATTERNS]

# Pre-compile scrubbing patterns for better performance
PRECOMPILED_SCRUB_PATTERNS = []
<<<<<<< HEAD
SCRUBBED_TOKEN = "******"  # noqa: S105
=======
SCRUBBED_TOKEN = "******"
>>>>>>> 89b1a794

for pattern in COMPILED_PATTERNS:
    key_value_pattern = re.compile(rf"(\b\w*{pattern.pattern}\w*\s*[:=]\s*)([^\s,}}\]]+)", re.IGNORECASE)
    quoted_pattern = re.compile(rf'(["\']?\b\w*{pattern.pattern}\w*["\']?\s*[:=]\s*)(["\'])([^"\']*)\2', re.IGNORECASE)
    PRECOMPILED_SCRUB_PATTERNS.append((key_value_pattern, quoted_pattern))


def scrub_sensitive_data(text: str) -> str:
    """
    Scrub sensitive data from log messages using patterns similar to Logfire's default scrubbing.

    Args:
        text: The text to scrub

    Returns:
        The scrubbed text with sensitive data replaced with [SCRUBBED]

    """
    if not isinstance(text, str):
        text = str(text)

    # Look for key-value patterns that contain sensitive data
    for key_value_pattern, quoted_pattern in PRECOMPILED_SCRUB_PATTERNS:
        # Match key=value or key: value patterns where key contains sensitive words
        text = key_value_pattern.sub(rf"\1{SCRUBBED_TOKEN}", text)

        # Match quoted key-value patterns: "key": "value" or 'key': 'value'
        text = quoted_pattern.sub(rf"\1\2{SCRUBBED_TOKEN}\2", text)

    return text


def loguru_scrubbing_filter(record):
    """
    Filter function for Loguru that scrubs sensitive data from log records.

    Args:
        record: The log record to filter

    Returns:
        True to keep the record, False to drop it

    """
    try:
        # Scrub the message - use dict-style access for loguru records
        if record.get("message"):
            record["message"] = scrub_sensitive_data(record["message"])

        # Scrub extra data if present
        if "extra" in record:
            for key, value in record["extra"].items():
                if isinstance(value, str):
                    # Check if the key itself contains sensitive patterns
                    key_is_sensitive = any(pattern.search(key) for pattern in COMPILED_PATTERNS)
                    if key_is_sensitive:
                        record["extra"][key] = SCRUBBED_TOKEN
                    else:
                        # Also scrub the value if it contains key=value patterns
                        record["extra"][key] = scrub_sensitive_data(value)
                elif isinstance(value, int | float):
                    # Preserve numeric values without scrubbing
                    continue
    except Exception as e:
        # If scrubbing fails, log the error and keep the original record to avoid breaking logging
        logger.warning(f"Failed to scrub sensitive data from log record: {e}")

    return True


# Define log format that works with and without 'source' in extra
LOG_FORMAT = (
    "<green>{process}:{level}: {time:YYYY-MM-DD at HH:mm:ss}</green> <blue>({name}::{function})</blue> {message}"
)

# Remove default handlers
logger.remove()

# Log to local filesystem as well,
# Keeping it here in case we want to use it sometimes it's more convenient to
# look for things using grep
logger.add(
    sys.stdout,
    format=LOG_FORMAT,
    level=LOG_LEVEL,
    colorize=True,
    filter=loguru_scrubbing_filter,
)

# Add file handlers
logger.add(
    str(LOGS_DIR / "debug.log"),
    format=LOG_FORMAT,
    level="DEBUG",
    rotation="1 day",
    retention="1 year",
    compression="zip",
    enqueue=True,  # Use a queue for thread-safe logging
    filter=loguru_scrubbing_filter,
)

logger.add(
    str(LOGS_DIR / "app.log"),
    format=LOG_FORMAT,
    level=LOG_LEVEL,
    rotation="1 day",
    retention="1 year",
    compression="zip",
    enqueue=True,  # Use a queue for thread-safe logging
    filter=loguru_scrubbing_filter,
)

# Add logfire handler if token is available
if os.environ.get("LOGFIRE_TOKEN"):
    logfire_handler = logfire.loguru_handler()
    logger.add(**logfire_handler, filter=loguru_scrubbing_filter)
    # Configure logfire with scrubbing enabled
    logfire.configure(
        console=False,
        scrubbing=logfire.ScrubbingOptions(
            # Use default patterns which include the same sensitive data patterns
            extra_patterns=["email", "e-mail", "mail", "token", "bearer"]  # Add email-specific patterns
        ),
    )


class InterceptHandler(logging.Handler):
    """
    Intercept standard library logging and redirect to loguru.
    This captures logs from third-party libraries like LiteLLM, httpx, etc.
    """

    def emit(self, record):
        # Get corresponding Loguru level if it exists
        try:
            level = logger.level(record.levelname).name
        except ValueError:
            level = record.levelno

        # Find caller from where originated the logged message
        frame, depth = logging.currentframe(), 2
        while frame and (frame.f_code.co_filename in (logging.__file__, __file__)):
            frame = frame.f_back
            depth += 1

        # Use the logger name from the original record for better identification
        logger_name = record.name if record.name else "unknown"

        # Get the formatted message
        try:
            message = record.getMessage()
        except Exception:
            message = str(record.msg)

        # Log through loguru with proper context
        logger.opt(depth=depth, exception=record.exc_info).bind(name=logger_name).log(level, message)


# Intercept standard library logging and redirect to loguru
def setup_stdlib_logging_intercept():
    """Set up interception of standard library logging."""
    # Create our intercept handler
    intercept_handler = InterceptHandler()

    # Configure root logger
    logging.root.handlers = [intercept_handler]
    logging.root.setLevel(LOG_LEVEL)

    # Configure loggers that should use the configured LOG_LEVEL
    verbose_loggers = [
        "smolagents",  # Capture smolagents verbose output
        "dramatiq",
        "apscheduler",
    ]

    # Configure loggers that should only show ERROR level messages
    error_only_loggers = [
        "litellm",
        "httpx",
        "pika",  # RabbitMQ client
        "azure",
        "openai",
        "transformers",  # HuggingFace transformers
        "torch",  # PyTorch logging
        "requests",  # HTTP requests logging
        "urllib3",  # HTTP library used by requests
        "aiohttp",  # Async HTTP client
        "fontTools",  # Font manipulation library used in PDF generation
    ]

    # Set up verbose loggers with configured LOG_LEVEL
    for logger_name in verbose_loggers:
        third_party_logger = logging.getLogger(logger_name)
        third_party_logger.handlers = [intercept_handler]
        third_party_logger.setLevel(LOG_LEVEL)
        third_party_logger.propagate = True

    # Set up error-only loggers with ERROR level
    for logger_name in error_only_loggers:
        third_party_logger = logging.getLogger(logger_name)
        third_party_logger.handlers = [intercept_handler]
        third_party_logger.setLevel("ERROR")
        third_party_logger.propagate = True


# Set up the interception
setup_stdlib_logging_intercept()

# Log a test message to verify logging is working
logger.info("Logging initialized with level: {}", LOG_LEVEL)
logger.debug("Debug logging is enabled")


class LoguruRichConsole:
    """
    Custom Rich console that integrates with loguru.
    Captures smolagents Rich console output and feeds it into the loguru logging pipeline,
    which then goes to app.log, debug.log, and logfire for unified observability.
    """

    def __init__(self):
        """Initialize the loguru-integrated Rich console."""
        # Create a standard Rich console for terminal output
        self.terminal_console = Console()
        # Get loguru logger for capturing Rich output
        self.rich_logger = logger.bind(source="smolagents_rich")

    def print(self, *args, **kwargs):
        """Print to terminal and capture in loguru logging pipeline."""
        try:
            # Print to terminal as normal
            self.terminal_console.print(*args, **kwargs)

            # Capture the content for loguru logging
            # Convert Rich renderables to plain text for logging
            content_parts = []
            for arg in args:
                if hasattr(arg, "__rich__") or hasattr(arg, "__rich_console__"):
                    # For Rich renderables, capture their string representation
                    content_parts.append(str(arg))
                else:
                    content_parts.append(str(arg))

            content = " ".join(content_parts)

            # Determine log level based on style or content
            log_level = "INFO"  # Default level
            style = kwargs.get("style", "")
            if "error" in style.lower() or "red" in style.lower():
                log_level = "ERROR"
            elif "warning" in style.lower() or "yellow" in style.lower():
                log_level = "WARNING"
            elif "debug" in content.lower():
                log_level = "DEBUG"

            # Scrub sensitive data from content before logging
            scrubbed_content = scrub_sensitive_data(content)

            # Log to loguru (which feeds to app.log, debug.log, and logfire)
            self.rich_logger.log(log_level, "Rich Console: {}", scrubbed_content)

        except Exception as e:
            # Fallback logging if Rich integration fails
            error_msg = f"Rich console integration error: {e}"
            logger.error(error_msg)
            # Still try to print to terminal
            with suppress(Exception):
                self.terminal_console.print(*args, **kwargs)


def get_logger(source: str) -> Any:
    """Get a logger instance bound with the source name."""
    return logger.bind(source=source)


@contextmanager
def span(
    msg_template: str, name: str | None = None, tags: Sequence[str] | None = None, **msg_template_kwargs: Any
) -> Any:
    """
    Context manager for creating spans in logging.

    Args:
        msg_template (str): The message template for the span.
        name (str | None): Optional name for the span.
        tags (Sequence[str] | None): Optional tags for the span.
        **msg_template_kwargs: Additional keyword arguments for the message template.

    Yields:
        Any: The span context manager or a dummy context manager.

    """
    # Check if LOGFIRE_TOKEN environment variable is defined
    if os.getenv("LOGFIRE_TOKEN"):
        if tags:
            # logs don't display on logfire dashboard if the type is not `str`
            tags = [str(tag) for tag in tags]
        # Use logfire.span if the environment variable is set
        with logfire.span(msg_template, _span_name=name, _tags=tags, **msg_template_kwargs) as _span:
            yield _span
    else:
        # Return a dummy context manager that does nothing
        yield


def get_smolagents_console() -> LoguruRichConsole:
    """
    Get a Rich console for smolagents that integrates with loguru.
    This captures Rich console output and feeds it into the unified logging pipeline.
    """
    return LoguruRichConsole()<|MERGE_RESOLUTION|>--- conflicted
+++ resolved
@@ -58,11 +58,7 @@
 
 # Pre-compile scrubbing patterns for better performance
 PRECOMPILED_SCRUB_PATTERNS = []
-<<<<<<< HEAD
-SCRUBBED_TOKEN = "******"  # noqa: S105
-=======
 SCRUBBED_TOKEN = "******"
->>>>>>> 89b1a794
 
 for pattern in COMPILED_PATTERNS:
     key_value_pattern = re.compile(rf"(\b\w*{pattern.pattern}\w*\s*[:=]\s*)([^\s,}}\]]+)", re.IGNORECASE)
