"""
LinkedIn Data API implementation.
Provides access to LinkedIn data through the LinkedIn Data API (different from Fresh Data API).
"""

import json
import logging
import os
from typing import Optional

import requests
from smolagents import Tool

from mxtoai.request_context import RequestContext

logger = logging.getLogger(__name__)

# Constants
LINKEDIN_API_TIMEOUT = 30

<<<<<<< HEAD

class LinkedInDataAPIError(Exception):
    """Base exception for LinkedIn Data API errors."""


class LinkedInDataAPIRequestError(LinkedInDataAPIError):
    """Exception for LinkedIn Data API request failures."""


class LinkedInDataAPIProcessingError(LinkedInDataAPIError):
    """Exception for LinkedIn Data API processing failures."""

=======
>>>>>>> 89b1a794

class LinkedInDataAPITool(Tool):
    """Tool for accessing LinkedIn data through LinkedIn Data API."""

    name: str = "linkedin_data_api"
    description: str = "Access LinkedIn profile and company data using LinkedIn Data API for research and verification."
    output_type: str = "object"
    inputs: dict = {  # noqa: RUF012
        "action": {
            "type": "string",
            "description": "The action to perform",
            "enum": [
                "get_profile_data",
                "get_profile_by_url",
                "search_people",
                "search_people_by_url",
                "get_company_details",
                "search_companies",
            ],
        },
        # Parameters for get_profile_data and get_company_details
        "username": {
            "type": "string",
            "description": "LinkedIn username (for get_profile_data and get_company_details actions)",
            "nullable": True,
        },
        # Parameters for get_profile_by_url and search_people_by_url
        "profile_url": {
            "type": "string",
            "description": "LinkedIn profile URL (for get_profile_by_url action)",
            "nullable": True,
        },
        "search_url": {
            "type": "string",
            "description": "LinkedIn search URL (for search_people_by_url action)",
            "nullable": True,
        },
        # Parameters for search_people action
        "keywords": {"type": "string", "description": "Search keywords for people search (optional)", "nullable": True},
        "start": {
            "type": "string",
            "description": "Pagination start position for people search - could be one of: 0, 10, 20, 30, etc. (optional)",
            "nullable": True,
        },
        "geo": {
            "type": "string",
            "description": "Geographic location codes for people search, comma-separated (e.g., '103644278,101165590') (optional)",
            "nullable": True,
        },
        "school_id": {
            "type": "string",
            "description": "School identifier for education filter in people search (optional)",
            "nullable": True,
        },
        "first_name": {
            "type": "string",
            "description": "First name filter for people search (optional)",
            "nullable": True,
        },
        "last_name": {
            "type": "string",
            "description": "Last name filter for people search (optional)",
            "nullable": True,
        },
        "keyword_school": {
            "type": "string",
            "description": "School-related keywords for people search (optional)",
            "nullable": True,
        },
        "keyword_title": {
            "type": "string",
            "description": "Job title keywords for people search (optional)",
            "nullable": True,
        },
        "company": {"type": "string", "description": "Company filter for people search (optional)", "nullable": True},
        # Parameters for search_companies action
        "keyword": {
            "type": "string",
            "description": "Search keyword for company name/description in company search (optional)",
            "nullable": True,
        },
        "locations": {
            "type": "array",
            "items": {"type": "integer"},
            "description": "List of location codes for company search (e.g., [103644278]) (optional)",
            "nullable": True,
        },
        "company_sizes": {
            "type": "array",
            "items": {"type": "string"},
            "description": "List of company size codes for company search (e.g., ['D', 'E', 'F', 'G']) where D=1001-5000, E=5001-10000, F=10001+, etc. (optional)",
            "nullable": True,
        },
        "has_jobs": {
            "type": "boolean",
            "description": "Whether the company has active job postings in company search (optional)",
            "nullable": True,
        },
        "industries": {
            "type": "array",
            "items": {"type": "integer"},
            "description": "List of industry codes for company search (e.g., [96, 4]) (optional)",
            "nullable": True,
        },
        "page": {
            "type": "integer",
            "description": "Page number for pagination in company search (default: 1)",
            "default": 1,
            "nullable": True,
        },
    }

    def __init__(self, api_key: str, context: RequestContext):
        """
        Initialize the LinkedIn Data API tool.

        Args:
            api_key: The RapidAPI key for authentication.
            context: The request context.

        """
        super().__init__()
        if not api_key:
            msg = "RapidAPI key is required for LinkedIn Data API."
            raise ValueError(msg)
        self.api_key = api_key
        self.base_url = "https://linkedin-data-api.p.rapidapi.com"
        self.headers = {
            "x-rapidapi-key": self.api_key,
            "x-rapidapi-host": "linkedin-data-api.p.rapidapi.com",
            "Content-Type": "application/json",
        }
        self.context = context

    def forward(
        self,
        action: str,
        username: Optional[str] = None,
        profile_url: Optional[str] = None,
        search_url: Optional[str] = None,
        keywords: Optional[str] = None,
        start: Optional[str] = None,
        geo: Optional[str] = None,
        school_id: Optional[str] = None,
        first_name: Optional[str] = None,
        last_name: Optional[str] = None,
        keyword_school: Optional[str] = None,
        keyword_title: Optional[str] = None,
        company: Optional[str] = None,
        keyword: Optional[str] = None,
        locations: Optional[list[int]] = None,
        company_sizes: Optional[list[str]] = None,
        has_jobs: Optional[bool] = None,
        industries: Optional[list[int]] = None,
        page: int = 1,
    ) -> str:
        """
        Process LinkedIn data requests and return structured output with citations.

        Args:
            action: The type of search to perform
            username: LinkedIn username (for get_profile_data and get_company_details actions)
            profile_url: LinkedIn profile URL (for get_profile_by_url action)
            search_url: LinkedIn search URL (for search_people_by_url action)
            keywords: Search keywords for people search (optional)
            start: Pagination start position for people search (optional)
            geo: Geographic location codes for people search (optional)
            school_id: School identifier for education filter in people search (optional)
            first_name: First name filter for people search (optional)
            last_name: Last name filter for people search (optional)
            keyword_school: School-related keywords for people search (optional)
            keyword_title: Job title keywords for people search (optional)
            company: Company filter for people search (optional)
            keyword: Search keyword for company name/description in company search (optional)
            locations: List of location codes for company search (optional)
            company_sizes: List of company size codes for company search (optional)
            has_jobs: Whether the company has active job postings in company search (optional)
            industries: List of industry codes for company search (optional)
            page: Page number for pagination in company search (default: 1)

        Returns:
            str: JSON string containing the search results with citation metadata

        """
        actions = {
            "get_profile_data": self.get_profile_data,
            "get_profile_by_url": self.get_profile_by_url,
            "search_people": self.search_people,
            "search_people_by_url": self.search_people_by_url,
            "get_company_details": self.get_company_details,
            "search_companies": self.search_companies,
        }

        if action not in actions:
            msg = f"Unsupported action: {action}"
            raise ValueError(msg)

        try:
            # Get the raw data from LinkedIn API
            if action == "get_profile_data":
                if not username:
                    msg = "username is required for get_profile_data action"
                    raise ValueError(msg)
                data = actions[action](username=username)
                # Generate LinkedIn URL from username and add citation
                linkedin_url = f"https://www.linkedin.com/in/{username}/"
                profile_name = data.get("full_name", username)
                citation_title = f"{profile_name} - LinkedIn Profile"
                citation_id = self.context.add_web_citation(linkedin_url, citation_title, visited=True)

            elif action == "get_profile_by_url":
                if not profile_url:
                    msg = "profile_url is required for get_profile_by_url action"
                    raise ValueError(msg)
                data = actions[action](profile_url=profile_url)
                # Use the provided URL for citation
                profile_name = data.get("full_name", "LinkedIn Profile")
                citation_title = f"{profile_name} - LinkedIn Profile"
                citation_id = self.context.add_web_citation(profile_url, citation_title, visited=True)

            elif action == "search_people_by_url":
                if not search_url:
                    msg = "search_url is required for search_people_by_url action"
                    raise ValueError(msg)
                data = actions[action](search_url=search_url)
                # Extract LinkedIn profile URLs from search results
                citation_ids = []
                if data.get("success") and data.get("data", {}).get("items"):
                    for item in data["data"]["items"]:
                        profile_url = item.get("profileURL")
                        full_name = item.get("fullName", "LinkedIn Profile")
                        if profile_url:
                            citation_title = f"{full_name} - LinkedIn Profile"
                            citation_id = self.context.add_web_citation(profile_url, citation_title, visited=True)
                            citation_ids.append(citation_id)

                # Set citation_id to first one for metadata, or None if no results
                citation_id = citation_ids[0] if citation_ids else None

            elif action == "get_company_details":
                if not username:
                    msg = "username is required for get_company_details action"
                    raise ValueError(msg)
                data = actions[action](username=username)
                # Generate LinkedIn company URL from username and add citation
                linkedin_url = f"https://www.linkedin.com/company/{username}/"
                company_name = data.get("name", username)
                citation_title = f"{company_name} - LinkedIn Company"
                citation_id = self.context.add_web_citation(linkedin_url, citation_title, visited=True)

            elif action == "search_people":
                data = actions[action](
                    keywords=keywords,
                    start=start,
                    geo=geo,
                    school_id=school_id,
                    first_name=first_name,
                    last_name=last_name,
                    keyword_school=keyword_school,
                    keyword_title=keyword_title,
                    company=company,
                )
                # Extract LinkedIn profile URLs from search results based on schema
                citation_ids = []
                if data.get("success") and data.get("data", {}).get("items"):
                    for item in data["data"]["items"]:
                        profile_url = item.get("profileURL")
                        full_name = item.get("fullName", "LinkedIn Profile")
                        if profile_url:
                            citation_title = f"{full_name} - LinkedIn Profile"
                            citation_id = self.context.add_web_citation(profile_url, citation_title, visited=True)
                            citation_ids.append(citation_id)

                # Set citation_id to first one for metadata, or None if no results
                citation_id = citation_ids[0] if citation_ids else None

            elif action == "search_companies":
                data = actions[action](
                    keyword=keyword,
                    locations=locations,
                    company_sizes=company_sizes,
                    has_jobs=has_jobs,
                    industries=industries,
                    page=page,
                )
                # Extract LinkedIn company URLs from search results based on schema
                citation_ids = []
                if data.get("success") and data.get("data", {}).get("items"):
                    for item in data["data"]["items"]:
                        # Based on schema: linkedinURL field contains the company URL
                        company_url = item.get("linkedinURL")
                        company_name = item.get("name", "LinkedIn Company")
                        if company_url:
                            citation_title = f"{company_name} - LinkedIn Company"
                            citation_id = self.context.add_web_citation(company_url, citation_title, visited=True)
                            citation_ids.append(citation_id)

                # Set citation_id to first one for metadata, or None if no results
                citation_id = citation_ids[0] if citation_ids else None

            else:
                msg = f"Action '{action}' not implemented in forward method"
                raise ValueError(msg)

            # Create structured output
            from mxtoai.schemas import CitationCollection, ToolOutputWithCitations

            # Create local citation collection if we have citations
            local_citations = CitationCollection()
            if citation_id:
                # We need to get the citation details from the request context
                context_citations = self.context.get_citations()

                # For search actions, we may have multiple citations
                if action in ["search_people", "search_companies"] and "citation_ids" in locals():
                    # Add all citations from search results
                    for cid in citation_ids:
                        recent_citation = next((s for s in context_citations.sources if s.id == cid), None)
                        if recent_citation:
                            local_citations.add_source(recent_citation)
                else:
                    # Single citation for other actions
                    recent_citation = next((s for s in context_citations.sources if s.id == citation_id), None)
                    if recent_citation:
                        local_citations.add_source(recent_citation)

            # Format the content with citation references if available
            if citation_id:
                if action in ["search_people", "search_companies"] and "citation_ids" in locals() and citation_ids:
                    # For search results, show all citation IDs
                    citation_refs = ", ".join([f"#{cid}" for cid in citation_ids])
                    content = (
                        f"**LinkedIn Search Results with Citations** [{citation_refs}]\n\n{json.dumps(data, indent=2)}"
                    )
                else:
                    # Single citation for other actions
                    content = f"**LinkedIn Data Retrieved** [#{citation_id}]\n\n{json.dumps(data, indent=2)}"
            else:
                content = f"**LinkedIn Search Results**\n\n{json.dumps(data, indent=2)}"

            # Calculate total citations for metadata
            total_citations = 0
            if action in ["search_people", "search_companies"] and "citation_ids" in locals():
                total_citations = len(citation_ids)
            elif citation_id:
                total_citations = 1

            result = ToolOutputWithCitations(
                content=content,
                citations=local_citations,
                metadata={
                    "action": action,
                    "citation_id": citation_id,
                    "data_keys": list(data.keys()) if isinstance(data, dict) else [],
                    "has_citation": citation_id is not None,
                    "total_citations": total_citations,
                    "citation_ids": citation_ids if "citation_ids" in locals() else [],
                },
            )

            # Log completion with citation info
            if action in ["search_people", "search_companies"] and "citation_ids" in locals() and citation_ids:
                logger.info(
                    f"LinkedIn {action} completed successfully with {len(citation_ids)} citations: {citation_ids}"
                )
            elif citation_id:
                logger.info(f"LinkedIn {action} completed successfully with citation [{citation_id}]")
            else:
                logger.info(f"LinkedIn {action} completed successfully")
            return json.dumps(result.model_dump())

        except requests.exceptions.RequestException as e:
            logger.error(f"LinkedIn Data API request failed: {e}")
            msg = f"LinkedIn Data API request failed: {e}"
            raise LinkedInDataAPIRequestError(msg) from e
        except Exception as e:
            logger.error(f"Error processing LinkedIn Data API request: {e}")
            msg = f"Failed to process LinkedIn Data API request: {e}"
            raise LinkedInDataAPIProcessingError(msg) from e

    def get_profile_data(self, username: str) -> dict:
        """
        Get profile data by LinkedIn username.

        Args:
            username: LinkedIn username

        Returns:
            Dict containing profile data

        """
        endpoint = "/get-profile-data"
        params = {"username": username}
        response = requests.post(
            f"{self.base_url}{endpoint}", params=params, headers=self.headers, timeout=LINKEDIN_API_TIMEOUT
        )
        response.raise_for_status()
        return response.json()

    def get_profile_by_url(self, profile_url: str) -> dict:
        """
        Get profile data by URL (alternative endpoint).

        Args:
            profile_url: LinkedIn profile URL

        Returns:
            Dict containing profile data

        """
        endpoint = "/get-profile-data-by-url"
        payload = {"url": profile_url}

        response = requests.post(f"{self.base_url}{endpoint}", json=payload, headers=self.headers, timeout=LINKEDIN_API_TIMEOUT)
        response.raise_for_status()
        return response.json()

    def search_people(
        self,
        keywords: Optional[str] = None,
        start: Optional[str] = None,
        geo: Optional[str] = None,
        school_id: Optional[str] = None,
        first_name: Optional[str] = None,
        last_name: Optional[str] = None,
        keyword_school: Optional[str] = None,
        keyword_title: Optional[str] = None,
        company: Optional[str] = None,
    ) -> dict:
        """
        Search for people on LinkedIn.

        Args:
            keywords: Search keywords (optional)
            start: Pagination start position - could be one of: 0, 10, 20, 30, etc. (optional)
            geo: Geographic location codes, comma-separated (e.g., "103644278,101165590") (optional)
            school_id: School identifier for education filter (optional)
            first_name: First name filter (optional)
            last_name: Last name filter (optional)
            keyword_school: School-related keywords (optional)
            keyword_title: Job title keywords (optional)
            company: Company filter (optional)

        Returns:
            Dict containing search results

        """
        endpoint = "/search-people"
        params = {}

        # Add parameters only if they are provided
        if keywords:
            params["keywords"] = keywords
        if start:
            params["start"] = start
        if geo:
            params["geo"] = geo
        if school_id:
            params["schoolId"] = school_id
        if first_name:
            params["firstName"] = first_name
        if last_name:
            params["lastName"] = last_name
        if keyword_school:
            params["keywordSchool"] = keyword_school
        if keyword_title:
            params["keywordTitle"] = keyword_title
        if company:
            params["company"] = company

        response = requests.get(f"{self.base_url}{endpoint}", headers=self.headers, params=params, timeout=LINKEDIN_API_TIMEOUT)
        response.raise_for_status()
        return response.json()

    def search_people_by_url(self, search_url: str) -> dict:
        """
        Search people using a LinkedIn search URL.

        Args:
            search_url: LinkedIn search URL

        Returns:
            Dict containing search results

        Example Payload:
        {
            "url": "https://www.linkedin.com/search/results/people/?currentCompany=%5B%221035%22%5D&geoUrn=%5B%22103644278%22%5D&keywords=max&origin=FACETED_SEARCH&sid=%3AB5"
        }

        """
        endpoint = "/search-people-by-url"
        payload = {"url": search_url}

        response = requests.post(f"{self.base_url}{endpoint}", json=payload, headers=self.headers, timeout=LINKEDIN_API_TIMEOUT)
        response.raise_for_status()
        return response.json()

    def get_company_details(self, username: str) -> dict:
        """
        Get company details by LinkedIn company username.

        Args:
            username: LinkedIn company username

        Returns:
            Dict containing company details

        """
        endpoint = "/get-company-details"
        params = {"username": username}

        response = requests.post(f"{self.base_url}{endpoint}", params=params, headers=self.headers, timeout=LINKEDIN_API_TIMEOUT)
        response.raise_for_status()
        return response.json()

    def search_companies(
        self,
        keyword: Optional[str] = None,
        locations: Optional[list[int]] = None,
        company_sizes: Optional[list[str]] = None,
        has_jobs: Optional[bool] = None,
        industries: Optional[list[int]] = None,
        page: int = 1,
    ) -> dict:
        """
        Search for companies on LinkedIn.

        Args:
            keyword: Search keyword for company name/description
            locations: List of location codes (e.g., [103644278])
            company_sizes: List of company size codes (e.g., ["D", "E", "F", "G"])
                          where D=1001-5000, E=5001-10000, F=10001+, etc.
            has_jobs: Whether the company has active job postings
            industries: List of industry codes (e.g., [96, 4])
            page: Page number for pagination (default: 1)

        Returns:
            Dict containing search results

        """
        endpoint = "/search-companies"
        payload = {"keyword": keyword or "", "page": page}

        # Add optional parameters only if provided
        if locations:
            payload["locations"] = locations
        if company_sizes:
            payload["companySizes"] = company_sizes
        if has_jobs is not None:
            payload["hasJobs"] = has_jobs
        if industries:
            payload["industries"] = industries

        response = requests.post(
            f"{self.base_url}{endpoint}", json=payload, headers=self.headers, timeout=LINKEDIN_API_TIMEOUT
        )
        response.raise_for_status()
        return response.json()


def initialize_linkedin_data_api_tool() -> Optional[LinkedInDataAPITool]:
    """
    Initialize the LinkedIn Data API tool if API key is available.

    Returns:
        LinkedInDataAPITool instance or None if API key not found.

    """
    api_key = os.getenv("RAPIDAPI_KEY")
    if api_key:
        logger.info(
            "RAPIDAPI_KEY found but LinkedInDataAPITool requires context parameter. Tool initialization deferred to agent."
        )
        return None  # Return None since we need context from agent
    logger.info("RAPIDAPI_KEY not found. LinkedIn Data API tool not initialized.")
    return None<|MERGE_RESOLUTION|>--- conflicted
+++ resolved
@@ -18,7 +18,6 @@
 # Constants
 LINKEDIN_API_TIMEOUT = 30
 
-<<<<<<< HEAD
 
 class LinkedInDataAPIError(Exception):
     """Base exception for LinkedIn Data API errors."""
@@ -31,8 +30,6 @@
 class LinkedInDataAPIProcessingError(LinkedInDataAPIError):
     """Exception for LinkedIn Data API processing failures."""
 
-=======
->>>>>>> 89b1a794
 
 class LinkedInDataAPITool(Tool):
     """Tool for accessing LinkedIn data through LinkedIn Data API."""
@@ -446,7 +443,9 @@
         endpoint = "/get-profile-data-by-url"
         payload = {"url": profile_url}
 
-        response = requests.post(f"{self.base_url}{endpoint}", json=payload, headers=self.headers, timeout=LINKEDIN_API_TIMEOUT)
+        response = requests.post(
+            f"{self.base_url}{endpoint}", json=payload, headers=self.headers, timeout=LINKEDIN_API_TIMEOUT
+        )
         response.raise_for_status()
         return response.json()
 
@@ -503,7 +502,9 @@
         if company:
             params["company"] = company
 
-        response = requests.get(f"{self.base_url}{endpoint}", headers=self.headers, params=params, timeout=LINKEDIN_API_TIMEOUT)
+        response = requests.get(
+            f"{self.base_url}{endpoint}", headers=self.headers, params=params, timeout=LINKEDIN_API_TIMEOUT
+        )
         response.raise_for_status()
         return response.json()
 
@@ -526,7 +527,9 @@
         endpoint = "/search-people-by-url"
         payload = {"url": search_url}
 
-        response = requests.post(f"{self.base_url}{endpoint}", json=payload, headers=self.headers, timeout=LINKEDIN_API_TIMEOUT)
+        response = requests.post(
+            f"{self.base_url}{endpoint}", json=payload, headers=self.headers, timeout=LINKEDIN_API_TIMEOUT
+        )
         response.raise_for_status()
         return response.json()
 
@@ -544,7 +547,9 @@
         endpoint = "/get-company-details"
         params = {"username": username}
 
-        response = requests.post(f"{self.base_url}{endpoint}", params=params, headers=self.headers, timeout=LINKEDIN_API_TIMEOUT)
+        response = requests.post(
+            f"{self.base_url}{endpoint}", params=params, headers=self.headers, timeout=LINKEDIN_API_TIMEOUT
+        )
         response.raise_for_status()
         return response.json()
 
