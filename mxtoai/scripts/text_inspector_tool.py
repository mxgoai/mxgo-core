from typing import ClassVar, Optional

from smolagents import Tool
from smolagents.models import MessageRole, Model

from .mdconvert import FileConversionException, MarkdownConverter, UnsupportedFormatException

# Constants
SHORT_CONTENT_THRESHOLD = 4000


class TextInspectorError(Exception):
    """Base exception for text inspector tool errors."""


class ImageFileError(TextInspectorError):
    """Exception raised when trying to process image files."""


class FileProcessingError(TextInspectorError):
    """Exception raised for general file processing errors."""


class TextInspectorError(Exception):
    """Base exception for text inspector tool errors."""


class ImageFileError(TextInspectorError):
    """Exception raised when trying to process image files."""


class FileProcessingError(TextInspectorError):
    """Exception raised for general file processing errors."""


class TextInspectorTool(Tool):
    """
    Tool to inspect files as text and ask questions about them.
    """

    name: ClassVar[str] = "inspect_file_as_text"
    description: ClassVar[str] = """
You cannot load files yourself: instead call this tool to read a file as markdown text and ask questions about it.
This tool handles the following file extensions: [".html", ".htm", ".xlsx", ".pptx", ".wav", ".mp3", ".m4a", ".flac", ".pdf", ".docx"], and all other types of text files. IT DOES NOT HANDLE IMAGES."""

    inputs: ClassVar[dict] = {
        "file_path": {
            "description": "The path to the file you want to read as text. Must be a '.something' file, like '.pdf'. If it is an image, use the visualizer tool instead! DO NOT use this tool for an HTML webpage: use the web_search tool instead!",
            "type": "string",
        },
        "question": {
            "description": "[Optional]: Your question, as a natural language sentence. Provide as much context as possible. Do not pass this parameter if you just want to directly return the content of the file.",
            "type": "string",
            "nullable": True,
        },
    }
    output_type: ClassVar[str] = "string"
    md_converter: ClassVar[MarkdownConverter] = MarkdownConverter()

    def __init__(self, model: Model, text_limit: int):
        """
        Initialize the TextInspectorTool.

        Args:
            model: The model to use for processing the text.
            text_limit: The maximum number of characters to process from the file.

        """
        super().__init__()
        self.model = model
        self.text_limit = text_limit

    def forward_initial_exam_mode(self, file_path, question):
        """
        Process the file and return a short caption based on the content.

        Args:
            file_path: Path to the file to be processed.
            question: Optional question to guide the caption generation.

        Returns:
            str: The generated caption or the text content of the file.

        """
        result_text = ""
        try:
            if file_path[-4:] in [".png", ".jpg"]:
                msg = "Cannot use inspect_file_as_text tool with images: use visualizer instead!"
                raise ImageFileError(msg)

            result = self.md_converter.convert(file_path)

            if ".zip" in file_path or not question:
                result_text = result.text_content
            elif len(result.text_content) < SHORT_CONTENT_THRESHOLD:
                result_text = "Document content: " + result.text_content
            else:
                messages = [
                    {
                        "role": MessageRole.SYSTEM,
                        "content": [
                            {
                                "type": "text",
                                "text": "Here is a file:\n### "
                                + str(result.title)
                                + "\n\n"
                                + result.text_content[: self.text_limit],
                            }
                        ],
                    },
                    {
                        "role": MessageRole.USER,
                        "content": [
                            {
                                "type": "text",
                                "text": "Now please write a short, 5 sentence caption for this document, that could help someone asking this question: "
                                + question
                                + "\n\nDon't answer the question yourself! Just provide useful notes on the document",
                            }
                        ],
                    },
                ]
                result_text = self.model(messages).content
        except FileConversionException as e:
            result_text = f"Error converting file: {e!s}"
        except UnsupportedFormatException as e:
<<<<<<< HEAD
            result_text = f"Unsupported file format: {e!s}"
        except ImageFileError as e:
            result_text = f"Image file error: {e!s}"
        except FileProcessingError as e:
            result_text = f"Error processing file: {e!s}"
        except Exception as e:
            result_text = f"Unexpected error processing file: {e!s}"

        return result_text
=======
            return f"Unsupported file format: {e!s}"
        except ImageFileError as e:
            return f"Image file error: {e!s}"
        except FileProcessingError as e:
            return f"Error processing file: {e!s}"
        except Exception as e:
            return f"Unexpected error processing file: {e!s}"
>>>>>>> 89b1a794

    def forward(self, file_path, question: Optional[str] = None) -> str:
        """
        Process the file and return a response based on the content and question.

        Args:
            file_path: Path to the file to be processed.
            question: Optional question to guide the response generation.

        Returns:
            str: The generated response or the text content of the file.

        """
        result_text = ""
        try:
            if file_path[-4:] in [".png", ".jpg"]:
                msg = "Cannot use inspect_file_as_text tool with images: use visualizer instead!"
                raise ImageFileError(msg)

            result = self.md_converter.convert(file_path)

            if ".zip" in file_path or not question:
                result_text = result.text_content
            else:
                messages = [
                    {
                        "role": MessageRole.SYSTEM,
                        "content": [
                            {
                                "type": "text",
                                "text": "You will have to write a short caption for this file, then answer this question:"
                                + question,
                            }
                        ],
                    },
                    {
                        "role": MessageRole.USER,
                        "content": [
                            {
                                "type": "text",
                                "text": "Here is the complete file:\n### "
                                + str(result.title)
                                + "\n\n"
                                + result.text_content[: self.text_limit],
                            }
                        ],
                    },
                    {
                        "role": MessageRole.USER,
                        "content": [
                            {
                                "type": "text",
                                "text": "Now answer the question below. Use these three headings: '1. Short answer', '2. Extremely detailed answer', '3. Additional Context on the document and question asked'."
                                + question,
                            }
                        ],
                    },
                ]
                result_text = self.model(messages).content
        except FileConversionException as e:
            result_text = f"Error converting file: {e!s}"
        except UnsupportedFormatException as e:
<<<<<<< HEAD
            result_text = f"Unsupported file format: {e!s}"
        except ImageFileError as e:
            result_text = f"Image file error: {e!s}"
        except FileProcessingError as e:
            result_text = f"Error processing file: {e!s}"
        except Exception as e:
            result_text = f"Unexpected error processing file: {e!s}"

        return result_text
=======
            return f"Unsupported file format: {e!s}"
        except ImageFileError as e:
            return f"Image file error: {e!s}"
        except FileProcessingError as e:
            return f"Error processing file: {e!s}"
        except Exception as e:
            return f"Unexpected error processing file: {e!s}"
>>>>>>> 89b1a794
<|MERGE_RESOLUTION|>--- conflicted
+++ resolved
@@ -7,18 +7,6 @@
 
 # Constants
 SHORT_CONTENT_THRESHOLD = 4000
-
-
-class TextInspectorError(Exception):
-    """Base exception for text inspector tool errors."""
-
-
-class ImageFileError(TextInspectorError):
-    """Exception raised when trying to process image files."""
-
-
-class FileProcessingError(TextInspectorError):
-    """Exception raised for general file processing errors."""
 
 
 class TextInspectorError(Exception):
@@ -124,17 +112,6 @@
         except FileConversionException as e:
             result_text = f"Error converting file: {e!s}"
         except UnsupportedFormatException as e:
-<<<<<<< HEAD
-            result_text = f"Unsupported file format: {e!s}"
-        except ImageFileError as e:
-            result_text = f"Image file error: {e!s}"
-        except FileProcessingError as e:
-            result_text = f"Error processing file: {e!s}"
-        except Exception as e:
-            result_text = f"Unexpected error processing file: {e!s}"
-
-        return result_text
-=======
             return f"Unsupported file format: {e!s}"
         except ImageFileError as e:
             return f"Image file error: {e!s}"
@@ -142,7 +119,8 @@
             return f"Error processing file: {e!s}"
         except Exception as e:
             return f"Unexpected error processing file: {e!s}"
->>>>>>> 89b1a794
+
+        return result_text
 
     def forward(self, file_path, question: Optional[str] = None) -> str:
         """
@@ -205,17 +183,6 @@
         except FileConversionException as e:
             result_text = f"Error converting file: {e!s}"
         except UnsupportedFormatException as e:
-<<<<<<< HEAD
-            result_text = f"Unsupported file format: {e!s}"
-        except ImageFileError as e:
-            result_text = f"Image file error: {e!s}"
-        except FileProcessingError as e:
-            result_text = f"Error processing file: {e!s}"
-        except Exception as e:
-            result_text = f"Unexpected error processing file: {e!s}"
-
-        return result_text
-=======
             return f"Unsupported file format: {e!s}"
         except ImageFileError as e:
             return f"Image file error: {e!s}"
@@ -223,4 +190,5 @@
             return f"Error processing file: {e!s}"
         except Exception as e:
             return f"Unexpected error processing file: {e!s}"
->>>>>>> 89b1a794
+
+        return result_text