--- conflicted
+++ resolved
@@ -40,6 +40,7 @@
 
 logger = get_logger(__name__)
 
+
 class _CustomMarkdownify(markdownify.MarkdownConverter):
     """
     A custom version of markdownify's MarkdownConverter. Changes include:
@@ -62,11 +63,7 @@
 
         return super().convert_hn(n, el, text, convert_as_inline)  # type: ignore
 
-<<<<<<< HEAD
-    def convert_a(self, el: Any, text: str, *, _convert_as_inline: bool = False, **_kwargs):
-=======
     def convert_a(self, el: Any, text: str, *, convert_as_inline: bool = False, **kwargs):
->>>>>>> 89b1a794
         """Same as usual converter, but removes Javascript links and escapes URIs."""
         prefix, suffix, text = markdownify.chomp(text)  # type: ignore
         if not text:
@@ -98,11 +95,7 @@
         title_part = ' "{}"'.format(title.replace('"', r"\"")) if title else ""
         return f"{prefix}[{text}]({href}{title_part}){suffix}" if href else text
 
-<<<<<<< HEAD
-    def convert_img(self, el: Any, _text: str, *, convert_as_inline: bool = False, **_kwargs) -> str:
-=======
     def convert_img(self, el: Any, text: str, *, convert_as_inline: bool = False, **kwargs) -> str:
->>>>>>> 89b1a794
         """Same as usual converter, but removes data URIs"""
         alt = el.attrs.get("alt", None) or ""
         src = el.attrs.get("src", None) or ""
@@ -631,11 +624,6 @@
                 md_content += "\n\n### Audio Transcript:\nError. Could not transcribe this audio."
 
         finally:
-<<<<<<< HEAD
-=======
-            with contextlib.suppress(Exception):
-                fh.close()
->>>>>>> 89b1a794
             Path(temp_path).unlink()
 
         # Return the result
@@ -678,9 +666,7 @@
             zip_ref.extractall(self.extract_dir)
             # Get list of all files
             extracted_files = [
-                self.extract_dir + "/" + file_path
-                for file_path in zip_ref.namelist()
-                if not file_path.endswith("/")
+                self.extract_dir + "/" + file_path for file_path in zip_ref.namelist() if not file_path.endswith("/")
             ]
 
         # Sort files for consistent output
