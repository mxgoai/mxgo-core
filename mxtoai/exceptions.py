--- conflicted
+++ resolved
@@ -17,10 +17,6 @@
     def __init__(self, message: str):
         super().__init__(message)
 
-<<<<<<< HEAD
-=======
-
->>>>>>> 9ba3d397
 class ModelConfigFileNotFoundException(Exception):
     def __init__(self, message: str):
         super().__init__(message)