--- conflicted
+++ resolved
@@ -102,69 +102,43 @@
     """
     email_request = EmailRequest(**email_data)
     handle = email_request.to.split("@")[0].lower()
-<<<<<<< HEAD
-    now_iso = datetime.now().isoformat() # Define now_iso earlier for use in error cases
-
-    try:
-        email_instructions: Union[ProcessingInstructions, None] = processing_instructions_resolver(handle)
-        if not email_instructions: # This case might be redundant if resolver always raises on not found
-=======
     now_iso = datetime.now().isoformat()  # Define now_iso earlier for use in error cases
 
     try:
         email_instructions: Union[ProcessingInstructions, None] = processing_instructions_resolver(handle)
         if not email_instructions:  # This case might be redundant if resolver always raises on not found
->>>>>>> 9ba3d397
             logger.error(f"Unsupported email handle (resolved to None): {handle}")
             return DetailedEmailProcessingResult(
                 metadata=ProcessingMetadata(
                     processed_at=now_iso,
                     mode=handle,
                     errors=[ProcessingError(message=f"Unsupported email handle (resolved to None): {handle}")],
-<<<<<<< HEAD
-                    email_sent=EmailSentStatus(status="error", error=f"Unsupported email handle (resolved to None): {handle}", timestamp=now_iso)
-=======
                     email_sent=EmailSentStatus(
                         status="error",
                         error=f"Unsupported email handle (resolved to None): {handle}",
                         timestamp=now_iso,
                     ),
->>>>>>> 9ba3d397
                 ),
                 email_content=EmailContentDetails(text=None, html=None, enhanced=None),
                 attachments=AttachmentsProcessingResult(processed=[]),
                 calendar_data=None,
-<<<<<<< HEAD
-                research=None
-            )
-    except exceptions.UnspportedHandleException as e: # Catch specific exception
-=======
                 research=None,
             )
     except exceptions.UnspportedHandleException as e:  # Catch specific exception
->>>>>>> 9ba3d397
         logger.error(f"Unsupported email handle: {handle}. Error: {e!s}")
         return DetailedEmailProcessingResult(
             metadata=ProcessingMetadata(
                 processed_at=now_iso,
                 mode=handle,
                 errors=[ProcessingError(message=f"Unsupported email handle: {handle}", details=str(e))],
-<<<<<<< HEAD
-                email_sent=EmailSentStatus(status="error", error=f"Unsupported email handle: {handle} - {e!s}", timestamp=now_iso)
-=======
                 email_sent=EmailSentStatus(
                     status="error", error=f"Unsupported email handle: {handle} - {e!s}", timestamp=now_iso
                 ),
->>>>>>> 9ba3d397
             ),
             email_content=EmailContentDetails(text=None, html=None, enhanced=None),
             attachments=AttachmentsProcessingResult(processed=[]),
             calendar_data=None,
-<<<<<<< HEAD
-            research=None
-=======
             research=None,
->>>>>>> 9ba3d397
         )
     # Removed the early return for `if not email_instructions` as the try-except handles it.
 
@@ -172,11 +146,7 @@
 
     if email_instructions.deep_research_mandatory and email_agent.research_tool:
         email_agent.research_tool.enable_deep_research()
-<<<<<<< HEAD
-    elif email_agent.research_tool: # Ensure research_tool exists before trying to disable
-=======
     elif email_agent.research_tool:  # Ensure research_tool exists before trying to disable
->>>>>>> 9ba3d397
         email_agent.research_tool.disable_deep_research()
 
     if email_request.attachments and attachment_info:
@@ -187,13 +157,9 @@
                     logger.error(f"Attachment file not found: {info_dict['path']}")
                     continue
                 attachment_model.path = info_dict["path"]
-<<<<<<< HEAD
-                attachment_model.contentType = info_dict.get("type") or info_dict.get("contentType") or "application/octet-stream"
-=======
                 attachment_model.contentType = (
                     info_dict.get("type") or info_dict.get("contentType") or "application/octet-stream"
                 )
->>>>>>> 9ba3d397
                 attachment_model.size = info_dict.get("size", 0)
                 valid_attachments.append(attachment_model)
             except Exception as e:
@@ -210,13 +176,6 @@
         else:
             attachments_to_send = []
             if processing_result.calendar_data and processing_result.calendar_data.ics_content:
-<<<<<<< HEAD
-                attachments_to_send.append({
-                    "filename": "invite.ics",
-                    "content": processing_result.calendar_data.ics_content,
-                    "mimetype": "text/calendar",
-                })
-=======
                 attachments_to_send.append(
                     {
                         "filename": "invite.ics",
@@ -224,7 +183,6 @@
                         "mimetype": "text/calendar",
                     }
                 )
->>>>>>> 9ba3d397
                 logger.info("Prepared invite.ics for attachment in task.")
 
             original_email_details = {
@@ -245,19 +203,12 @@
                         attachments=attachments_to_send,
                     )
                 )
-<<<<<<< HEAD
-                processing_result.metadata.email_sent.status = email_sent_response.get("status", "sent") # Or map more carefully
-                processing_result.metadata.email_sent.message_id = email_sent_response.get("MessageId")
-                if email_sent_response.get("status") == "error":
-                     processing_result.metadata.email_sent.error = email_sent_response.get("error", "Unknown send error")
-=======
                 processing_result.metadata.email_sent.status = email_sent_response.get(
                     "status", "sent"
                 )  # Or map more carefully
                 processing_result.metadata.email_sent.message_id = email_sent_response.get("MessageId")
                 if email_sent_response.get("status") == "error":
                     processing_result.metadata.email_sent.error = email_sent_response.get("error", "Unknown send error")
->>>>>>> 9ba3d397
 
             except Exception as send_err:
                 logger.error(f"Error initializing EmailSender or sending reply: {send_err!s}", exc_info=True)
@@ -269,17 +220,10 @@
     try:
         # Attempt to dump the Pydantic model directly, or convert to dict if complex logging is needed
         loggable_metadata = processing_result.metadata.model_dump(mode="json")
-<<<<<<< HEAD
-        logger.info(f"Email processed status: {loggable_metadata.get('email_sent',{}).get('status')}")
-    except Exception as log_e:
-        logger.error(f"Error serializing processing_result for logging: {log_e!s}")
-        logger.info(f"Email processed. Status: {processing_result.metadata.email_sent.status}") # Fallback basic log
-=======
         logger.info(f"Email processed status: {loggable_metadata.get('email_sent', {}).get('status')}")
     except Exception as log_e:
         logger.error(f"Error serializing processing_result for logging: {log_e!s}")
         logger.info(f"Email processed. Status: {processing_result.metadata.email_sent.status}")  # Fallback basic log
->>>>>>> 9ba3d397
 
     if email_attachments_dir:
         cleanup_attachments(email_attachments_dir)
