--- conflicted
+++ resolved
@@ -115,7 +115,7 @@
             self.search_with_fallback_tool,
             self.python_tool,
             self.wikipedia_search_tool,
-            azure_visualizer
+            azure_visualizer,
         ]
         if self.research_tool:
             self.available_tools.append(self.research_tool)
@@ -125,16 +125,12 @@
         logger.info("Email agent initialized successfully")
 
     def _init_agent(self):
-<<<<<<< HEAD
-        self.routed_model = RoutedLiteLLMModel()
-=======
         """
         Initialize the ToolCallingAgent with Azure OpenAI.
         """
         # Initialize the routed model with the default model group
         self.routed_model = RoutedLiteLLMModel()
 
->>>>>>> 958d0b1a
         self.agent = ToolCallingAgent(
             model=self.routed_model,
             tools=self.available_tools,
@@ -153,6 +149,7 @@
 
         Returns:
             SearchWithFallbackTool: The configured search tool with Bing and DuckDuckGo as primary engines and Google as fallback.
+
         """
         bing_search_tool = WebSearchTool(engine="bing", max_results=5)
         logger.debug("Initialized WebSearchTool with Bing engine.")
@@ -164,17 +161,18 @@
 
         primary_search_engines: list[Tool] = []
         # Ensure tools are only added if successfully initialized (though WebSearchTool constructor doesn't typically fail here)
-        if bing_search_tool: # bing_search_tool is always initialized
+        if bing_search_tool:  # bing_search_tool is always initialized
             primary_search_engines.append(bing_search_tool)
-        if ddg_search_tool: # ddg_search_tool is always initialized
+        if ddg_search_tool:  # ddg_search_tool is always initialized
             primary_search_engines.append(ddg_search_tool)
 
-        if not primary_search_engines: # Should not happen with current WebSearchTool, but good practice
-            logger.warning("No primary search engines (Bing, DuckDuckGo) could be initialized for SearchWithFallbackTool.")
+        if not primary_search_engines:  # Should not happen with current WebSearchTool, but good practice
+            logger.warning(
+                "No primary search engines (Bing, DuckDuckGo) could be initialized for SearchWithFallbackTool."
+            )
 
         search_tool = SearchWithFallbackTool(
-            primary_search_tools=primary_search_engines,
-            fallback_search_tool=google_search_fallback_tool
+            primary_search_tools=primary_search_engines, fallback_search_tool=google_search_fallback_tool
         )
 
         primary_names = [getattr(p, "engine", "UnknownEngine") for p in primary_search_engines]
@@ -182,7 +180,7 @@
         logger.info(f"Initialized SearchWithFallbackTool. Primary engines: {primary_names}, Fallback: {fallback_name}")
         return search_tool
 
-    def _get_required_actions(self, mode: str) -> List[str]:
+    def _get_required_actions(self, mode: str) -> list[str]:
         """
         Get list of required actions based on mode.
 
@@ -191,6 +189,7 @@
 
         Returns:
             List[str]: List of actions to be performed by the agent
+
         """
         actions = []
         if mode in ["summary", "full"]:
@@ -224,7 +223,9 @@
             except ValueError as e:
                 logger.warning(f"Failed to initialize GoogleSearchTool with Serper for fallback: {e}")
         else:
-            logger.warning("GoogleSearchTool (for fallback) not initialized. Missing SERPAPI_API_KEY or SERPER_API_KEY.")
+            logger.warning(
+                "GoogleSearchTool (for fallback) not initialized. Missing SERPAPI_API_KEY or SERPER_API_KEY."
+            )
 
         return None
 
@@ -237,6 +238,7 @@
 
         Returns:
             Optional[DeepResearchTool]: Initialized DeepResearchTool instance or None if API key is not found
+
         """
         research_tool: Optional[DeepResearchTool] = None
         if os.getenv("JINA_API_KEY"):
@@ -244,37 +246,36 @@
             if enable_deep_research:
                 # Assuming DeepResearchTool is enabled by its presence and API key.
                 # If specific enabling logic is needed in DeepResearchTool, it should be called here.
-                logger.debug("DeepResearchTool instance created; deep research functionality is active if enable_deep_research is true.")
+                logger.debug(
+                    "DeepResearchTool instance created; deep research functionality is active if enable_deep_research is true."
+                )
             else:
-                logger.debug("DeepResearchTool instance created, but deep research is not explicitly enabled via agent config (enable_deep_research=False). Tool may operate in a basic mode or not be used by agent logic if dependent on this flag.")
+                logger.debug(
+                    "DeepResearchTool instance created, but deep research is not explicitly enabled via agent config (enable_deep_research=False). Tool may operate in a basic mode or not be used by agent logic if dependent on this flag."
+                )
         else:
             logger.info("JINA_API_KEY not found. DeepResearchTool not initialized.")
         return research_tool
 
     def _create_task(self, email_request: EmailRequest, email_instructions: ProcessingInstructions) -> str:
-<<<<<<< HEAD
+        """
+        Create a task description for the agent based on email handle instructions.
+
+        Args:
+            email_request: EmailRequest instance containing email data
+            email_instructions: EmailHandleInstructions object containing processing configuration
+
+        Returns:
+            str: The task description for the agent
+
+        """
+        # process attachments if specified
         attachments = (
             self._format_attachments(email_request.attachments)
             if email_instructions.process_attachments and email_request.attachments
             else []
         )
-=======
-        """
-        Create a task description for the agent based on email handle instructions.
-
-        Args:
-            email_request: EmailRequest instance containing email data
-            email_instructions: EmailHandleInstructions object containing processing configuration
-
-        Returns:
-            str: The task description for the agent
-        """
-
-        # process attachments if specified
-        attachments = self._format_attachments(email_request.attachments) \
-            if email_instructions.process_attachments and email_request.attachments else []
-
->>>>>>> 958d0b1a
+
         return self._create_task_template(
             handle=email_instructions.handle,
             email_context=self._create_email_context(email_request, attachments),
@@ -284,10 +285,7 @@
             output_template=email_instructions.output_template,
         )
 
-<<<<<<< HEAD
     def _format_attachments(self, attachments: list[EmailAttachment]) -> list[str]:
-=======
-    def _format_attachments(self, attachments: List[EmailAttachment]) -> List[str]:
         """
         Format attachment details for inclusion in the task.
 
@@ -296,16 +294,14 @@
 
         Returns:
             List[str]: Formatted attachment details
-        """
->>>>>>> 958d0b1a
+
+        """
         return [
             f'- {att.filename} (Type: {att.contentType}, Size: {att.size} bytes)\n  EXACT FILE PATH: "{att.path}"'
             for att in attachments
         ]
 
     def _create_email_context(self, email_request: EmailRequest, attachment_details=None) -> str:
-<<<<<<< HEAD
-=======
         """
         Generate context information from the email request.
 
@@ -315,8 +311,8 @@
 
         Returns:
             str: The context information for the agent
-        """
->>>>>>> 958d0b1a
+
+        """
         recipients = ", ".join(email_request.recipients) if email_request.recipients else "N/A"
         attachments_info = (
             f"Available Attachments:\n{chr(10).join(attachment_details)}"
@@ -335,10 +331,7 @@
     {attachments_info}
     """
 
-<<<<<<< HEAD
     def _create_attachment_task(self, attachment_details: list[str]) -> str:
-=======
-    def _create_attachment_task(self, attachment_details: List[str]) -> str:
         """
         Return instructions for processing attachments, if any.
 
@@ -347,8 +340,8 @@
 
         Returns:
             str: Instructions for processing attachments
-        """
->>>>>>> 958d0b1a
+
+        """
         return f"Process these attachments:\n{chr(10).join(attachment_details)}" if attachment_details else ""
 
     def _create_task_template(
@@ -360,8 +353,6 @@
         deep_research_mandatory: bool = False,
         output_template: str = "",
     ) -> str:
-<<<<<<< HEAD
-=======
         """
         Combine all task components into the final task description.
 
@@ -375,10 +366,9 @@
 
         Returns:
             str: The complete task description for the agent.
-        """
-
+
+        """
         # Merge the task components into a single string by listing the sections
->>>>>>> 958d0b1a
         sections = [
             f"Process this email according to the '{handle}' instruction type.\n",
             email_context,
@@ -418,7 +408,7 @@
             logger.debug(f"Processing {len(agent_steps)} agent step entries.")
 
             for i, step in enumerate(agent_steps):
-                logger.debug(f"[Memory Step {i+1}] Type: {type(step)}")
+                logger.debug(f"[Memory Step {i + 1}] Type: {type(step)}")
 
                 tool_name = None
                 tool_output = None
@@ -456,9 +446,10 @@
                             )
                             continue
 
-                    logger.debug(f"[Memory Step {i+1}] Processing tool call: '{tool_name}', Output Type: '{type(tool_output)}'")
-
-<<<<<<< HEAD
+                    logger.debug(
+                        f"[Memory Step {i + 1}] Processing tool call: '{tool_name}', Output Type: '{type(tool_output)}'"
+                    )
+
                     if tool_name == "attachment_processor" and isinstance(tool_output, dict):
                         attachment_proc_summary = tool_output.get("summary")
                         for attachment_data in tool_output.get("attachments", []):
@@ -474,109 +465,6 @@
                                         message=f"Error processing attachment {pa_detail.filename}",
                                         details=pa_detail.error,
                                     )
-=======
-                    # --- Check for schedule_generator output by STRUCTURE ---
-                    is_schedule_output = (
-                        isinstance(tool_output, dict)
-                        and "status" in tool_output
-                        and "ics_content" in tool_output
-                        and "calendar_links" in tool_output
-                    )
-
-                    # --- Process known tools ---
-                    if tool_name == "attachment_processor":
-                        logger.debug(f"[Memory Step {i+1}] Matched tool: attachment_processor")
-                        try:
-                            if isinstance(tool_output, dict):
-                                result["attachments"]["summary"] = tool_output.get("summary")
-                                for attachment in tool_output.get("attachments", []):
-                                    sanitized_att = {
-                                        "filename": attachment.get("filename", ""),
-                                        "size": attachment.get("size", 0),
-                                        "type": attachment.get("type", "unknown"),
-                                    }
-                                    if "error" in attachment:
-                                        sanitized_att["error"] = attachment["error"]
-                                        result["metadata"]["errors"].append(
-                                            f"Error processing {sanitized_att['filename']}: {attachment['error']}"
-                                        )
-                                        continue
-                                    if "content" in attachment:
-                                        content = attachment["content"]
-                                        if isinstance(content, dict):
-                                            if content.get("text"):
-                                                text = str(content["text"])
-                                                if len(text) > 500:
-                                                    text = text[:497] + "..."
-                                                attachment_summaries["text"].append(
-                                                    f"\\n\\nSummary of {sanitized_att['filename']}\\n{text}"
-                                                )
-                                                attachment_summaries["html"].append(
-                                                    f"<h3>Summary of {sanitized_att['filename']}</h3><p>{text}</p>"
-                                                )
-                                            elif content.get("caption"):
-                                                sanitized_att["caption"] = content["caption"]
-                                                attachment_summaries["text"].append(
-                                                    f"\\n\\nDescription of {sanitized_att['filename']}\\n{content['caption']}"
-                                                )
-                                                attachment_summaries["html"].append(
-                                                    f"<h3>Description of {sanitized_att['filename']}</h3><p>{content['caption']}</p>"
-                                                )
-                                    result["attachments"]["processed"].append(sanitized_att)
-                        except Exception as e:
-                            error_msg = f"Error processing attachment results: {e!s}"
-                            logger.error(error_msg)
-                            result["metadata"]["errors"].append(error_msg)
-
-                    elif tool_name == "deep_research":
-                        logger.debug(f"[Memory Step {i+1}] Matched tool: deep_research")
-                        try:
-                            if isinstance(tool_output, dict):
-                                research_findings_content = tool_output.get("findings", "")
-                                # Store metadata separately
-                                research_metadata = {
-                                    "query": tool_output.get("query", ""),
-                                    "annotations": tool_output.get("annotations", []),
-                                    "visited_urls": tool_output.get("visited_urls", []),
-                                    "read_urls": tool_output.get("read_urls", []),
-                                    "timestamp": tool_output.get("timestamp", ""),
-                                    "usage": tool_output.get("usage", {}),
-                                    "num_urls": tool_output.get("num_urls", 0),
-                                }
-                                result["research"] = research_metadata # Add metadata to result
-                                logger.debug("Successfully extracted research findings and metadata.")
-                                if not research_findings_content:
-                                    logger.warning("Deep research tool returned empty findings.")
-                                    result["metadata"]["errors"].append("Deep research tool returned empty findings.")
-                            else:
-                                logger.error(f"Deep research tool output was not a dict: {type(tool_output)}")
-                                result["metadata"]["errors"].append("Deep research tool returned invalid output type.")
-                        except Exception as e:
-                            error_msg = f"Error extracting research findings: {e!s}"
-                            logger.error(error_msg)
-                            result["metadata"]["errors"].append(error_msg)
-
-                    elif tool_name == "schedule_generator" or is_schedule_output:
-                        logger.debug(f"[Memory Step {i+1}] Matched tool: schedule_generator (Structure match: {is_schedule_output})")
-                        try:
-                            if not isinstance(tool_output, dict):
-                                logger.error(f"Schedule tool output was not a dict after parsing: {type(tool_output)}")
-                                continue
-
-                            status_success = tool_output.get("status") == "success"
-
-                            if status_success:
-                                ics_content = tool_output.get("ics_content")
-                                if ics_content:
-                                    calendar_data = {"ics_content": ics_content}
-                                    logger.debug("Successfully extracted calendar ICS content.")
-                                else:
-                                    logger.warning("Schedule generator output matched, but ics_content was empty or None.")
-                            else:
-                                error_msg = tool_output.get("message", "Schedule generator failed with no message.")
-                                logger.error(
-                                    f"Schedule generator output matched, but status was not success: {error_msg}"
->>>>>>> 958d0b1a
                                 )
                             if "content" in attachment_data and isinstance(attachment_data["content"], dict):
                                 if attachment_data["content"].get("caption"):
@@ -604,7 +492,9 @@
                             error_msg = tool_output.get("message", "Schedule generator failed or missing ICS content.")
                             errors_list.append(ProcessingError(message="Schedule Tool Error", details=error_msg))
                     else:
-                        logger.debug(f"[Memory Step {i+1}] Tool '{tool_name}' output processed (no specific handler). Output: {str(tool_output)[:200]}...")
+                        logger.debug(
+                            f"[Memory Step {i + 1}] Tool '{tool_name}' output processed (no specific handler). Output: {str(tool_output)[:200]}..."
+                        )
                 else:
                     logger.debug(
                         f"[Memory Step {i + 1}] Skipping step (Type: {type(step)}), not a relevant ActionStep or missing output."
@@ -617,18 +507,21 @@
             elif isinstance(final_answer_obj, str):
                 final_answer_from_llm = final_answer_obj.strip()
                 logger.debug("Extracted final answer from string")
-            elif hasattr(final_answer_obj, "_value"): # Check for older AgentText structure
+            elif hasattr(final_answer_obj, "_value"):  # Check for older AgentText structure
                 final_answer_from_llm = str(final_answer_obj._value).strip()
                 logger.debug("Extracted final answer from AgentText._value")
-            elif hasattr(final_answer_obj, "answer"): # Handle final_answer tool call argument
+            elif hasattr(final_answer_obj, "answer"):  # Handle final_answer tool call argument
                 # Check if the argument itself is the content string
                 if isinstance(getattr(final_answer_obj, "answer", None), str):
                     final_answer_from_llm = str(final_answer_obj.answer).strip()
                     logger.debug("Extracted final answer from final_answer tool argument string")
                 # Or if it's nested in arguments (less likely for final_answer but check)
-                elif isinstance(getattr(final_answer_obj, "arguments", None), dict) and "answer" in final_answer_obj.arguments:
-                     final_answer_from_llm = str(final_answer_obj.arguments["answer"]).strip()
-                     logger.debug("Extracted final answer from final_answer tool arguments dict")
+                elif (
+                    isinstance(getattr(final_answer_obj, "arguments", None), dict)
+                    and "answer" in final_answer_obj.arguments
+                ):
+                    final_answer_from_llm = str(final_answer_obj.arguments["answer"]).strip()
+                    logger.debug("Extracted final answer from final_answer tool arguments dict")
                 else:
                     final_answer_from_llm = str(final_answer_obj).strip()
                     logger.warning(
@@ -643,19 +536,7 @@
             # Determine email body content
             email_body_content_source = research_output_findings if research_output_findings else final_answer_from_llm
 
-<<<<<<< HEAD
             if email_body_content_source:
-=======
-            elif final_answer_from_llm:
-                logger.debug("Using final answer from LLM as email content (no deep_research output found).")
-                email_body_content = final_answer_from_llm
-            else:
-                logger.warning("No content found from deep_research tool or final LLM answer.")
-                # Fallback logic handled below
-
-            # --- Format the selected content ---
-            if email_body_content:
->>>>>>> 958d0b1a
                 signature_markers = [
                     "Best regards,\nMXtoAI Assistant",
                     "Best regards,",
@@ -670,13 +551,8 @@
                         r"^[\s\n]*" + re.escape(marker) + r".*$", "", temp_content, flags=re.IGNORECASE | re.MULTILINE
                     ).strip()
 
-<<<<<<< HEAD
                 email_text_content = self.report_formatter.format_report(
                     temp_content, format_type="text", include_signature=True
-=======
-                result["email_content"]["text"] = self.report_formatter.format_report(
-                    email_body_content, format_type="text", include_signature=True
->>>>>>> 958d0b1a
                 )
                 email_html_content = self.report_formatter.format_report(
                     temp_content, format_type="html", include_signature=True
@@ -792,7 +668,6 @@
 
         """
         try:
-<<<<<<< HEAD
             self.routed_model.current_handle = email_instructions
             task = self._create_task(email_request, email_instructions)
 
@@ -813,52 +688,6 @@
                 processed_result.metadata.email_sent.error = msg
 
                 logger.info(f"Email processed (but no reply text generated) with handle: {email_instructions.handle}")
-=======
-            # create task
-            self.routed_model.current_handle = email_instructions
-            task = self._create_task(email_request, email_instructions)
-
-            try:
-                logger.info("Starting agent execution...")
-                final_answer_obj = self.agent.run(task)
-                logger.debug("Agent execution completed.")
-
-                # --- Get steps from agent memory ---
-                agent_steps = list(self.agent.memory.steps) # Use memory.steps
-                logger.debug(f"Captured {len(agent_steps)} steps from agent memory.")
-                # Log first few steps types for debugging
-                # for i, step in enumerate(agent_steps):
-                #     if i < 5:
-                #          logger.info(f"[Memory Step {i+1}] Type: {type(step)}")
-                #     else:
-                #         break
-
-                logger.debug(f"Final answer object type: {type(final_answer_obj)}")
-                # logger.info(f"Final answer object dir: {dir(final_answer_obj)}") # <-- REMOVE THIS
-                # --- End logging ---
-
-                # --- Pass final answer object AND steps ---
-                processed_result = self._process_agent_result(final_answer_obj, agent_steps)  # Pass steps
-
-                # Ensure we have a reply for email sending
-                if not processed_result.get("email_content") or not processed_result["email_content"].get("text"):
-                    msg = "No reply text was generated by _process_agent_result"
-                    logger.error(msg)
-
-                    if "metadata" not in processed_result:
-                        processed_result["metadata"] = {}
-                    if "errors" not in processed_result["metadata"]:
-                        processed_result["metadata"]["errors"] = []
-                    processed_result["metadata"]["errors"].append(msg)
-                    if "email_sent" not in processed_result["metadata"]:
-                        processed_result["metadata"]["email_sent"] = {}
-                    processed_result["metadata"]["email_sent"]["status"] = "error"
-                    processed_result["metadata"]["email_sent"]["error"] = msg
-
-                    return processed_result
-
-                logger.info(f"Email processed successfully with handle: {email_instructions.handle}")
->>>>>>> 958d0b1a
                 return processed_result
 
             logger.info(f"Email processed successfully with handle: {email_instructions.handle}")
