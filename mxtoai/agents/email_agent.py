--- conflicted
+++ resolved
@@ -2,11 +2,7 @@
 import os
 import re
 from datetime import datetime
-<<<<<<< HEAD
-from typing import Any, Union
-=======
 from typing import Any, Optional, Union
->>>>>>> 9ba3d397
 
 from dotenv import load_dotenv
 
@@ -60,12 +56,6 @@
 # Configure logger
 logger = get_logger("email_agent")
 
-<<<<<<< HEAD
-# Custom role conversations for the model
-custom_role_conversions = {"tool-call": "assistant", "tool-response": "user"}
-
-=======
->>>>>>> 9ba3d397
 # Define allowed imports for PythonInterpreterTool
 ALLOWED_PYTHON_IMPORTS = [
     "datetime",
@@ -101,12 +91,8 @@
         """
         # Set up logging
         if verbose:
-<<<<<<< HEAD
-            logger.debug("Verbose logging enabled via __init__ flag (actual level depends on logger config).")
-=======
             # Consider configuring logging level via environment variables or central logging setup
             logger.debug("Verbose logging potentially enabled (actual level depends on logger config).")
->>>>>>> 9ba3d397
 
         self.attachment_dir = attachment_dir
         os.makedirs(self.attachment_dir, exist_ok=True)
@@ -118,51 +104,10 @@
         self.python_tool = PythonInterpreterTool(authorized_imports=ALLOWED_PYTHON_IMPORTS)
         self.wikipedia_search_tool = WikipediaSearchTool()
 
-<<<<<<< HEAD
-        ddg_search_tool = DuckDuckGoSearchTool()
-        google_search_tool = None
-        if os.getenv("SERPAPI_API_KEY"):
-            try:
-                google_search_tool = GoogleSearchTool(provider="serpapi")
-                logger.info("Initialized GoogleSearchTool with SerpAPI.")
-            except ValueError as e:
-                logger.warning(f"Failed to initialize GoogleSearchTool with SerpAPI: {e}")
-        elif os.getenv("SERPER_API_KEY"):
-            try:
-                google_search_tool = GoogleSearchTool(provider="serper")
-                logger.info("Initialized GoogleSearchTool with Serper.")
-            except ValueError as e:
-                logger.warning(f"Failed to initialize GoogleSearchTool with Serper: {e}")
-        else:
-            logger.warning(
-                "GoogleSearchTool not initialized. Missing SERPAPI_API_KEY or SERPER_API_KEY environment variable."
-            )
-
-        self.fallback_search_tool = FallbackWebSearchTool(
-            primary_tool=google_search_tool, secondary_tool=ddg_search_tool
-        )
-        logger.info(
-            f"Initialized FallbackWebSearchTool. Primary: {google_search_tool.name if google_search_tool else 'None'}, Secondary: {ddg_search_tool.name}"
-        )
-
-        self.research_tool = None
-        if os.getenv("JINA_API_KEY"):
-            self.research_tool = DeepResearchTool()
-            if enable_deep_research:
-                try:
-                    self.research_tool.enable_deep_research()
-                    logger.info("Deep research functionality enabled for DeepResearchTool.")
-                except AttributeError:
-                    logger.warning(
-                        "DeepResearchTool does not require explicit enabling or lacks 'enable_deep_research' method."
-                    )
-
-=======
         # Initialize complex tools using helper methods
         self.search_with_fallback_tool = self._initialize_search_tools()
         self.research_tool = self._initialize_deep_research_tool(enable_deep_research)
 
->>>>>>> 9ba3d397
         self.available_tools: list[Tool] = [
             self.attachment_tool,
             self.schedule_tool,
@@ -180,16 +125,12 @@
         logger.info("Email agent initialized successfully")
 
     def _init_agent(self):
-<<<<<<< HEAD
-        self.routed_model = RoutedLiteLLMModel()
-=======
         """
         Initialize the ToolCallingAgent with Azure OpenAI.
         """
         # Initialize the routed model with the default model group
         self.routed_model = RoutedLiteLLMModel()
 
->>>>>>> 9ba3d397
         self.agent = ToolCallingAgent(
             model=self.routed_model,
             tools=self.available_tools,
@@ -202,11 +143,6 @@
         )
         logger.debug("Agent initialized with routed model configuration")
 
-<<<<<<< HEAD
-    def _create_task(self, email_request: EmailRequest, email_instructions: ProcessingInstructions) -> str:
-        attachments = self._format_attachments(email_request.attachments) \
-            if email_instructions.process_attachments and email_request.attachments else []
-=======
     def _initialize_search_tools(self) -> SearchWithFallbackTool:
         """
         Initializes and configures the search tools, returning the SearchWithFallbackTool.
@@ -340,7 +276,6 @@
             else []
         )
 
->>>>>>> 9ba3d397
         return self._create_task_template(
             handle=email_instructions.handle,
             email_context=self._create_email_context(email_request, attachments),
@@ -351,8 +286,6 @@
         )
 
     def _format_attachments(self, attachments: list[EmailAttachment]) -> list[str]:
-<<<<<<< HEAD
-=======
         """
         Format attachment details for inclusion in the task.
 
@@ -363,17 +296,12 @@
             List[str]: Formatted attachment details
 
         """
->>>>>>> 9ba3d397
         return [
             f'- {att.filename} (Type: {att.contentType}, Size: {att.size} bytes)\n  EXACT FILE PATH: "{att.path}"'
             for att in attachments
         ]
 
     def _create_email_context(self, email_request: EmailRequest, attachment_details=None) -> str:
-<<<<<<< HEAD
-        recipients = ", ".join(email_request.recipients) if email_request.recipients else "N/A"
-        attachments_info = f"Available Attachments:\n{chr(10).join(attachment_details)}" if attachment_details else "No attachments provided."
-=======
         """
         Generate context information from the email request.
 
@@ -391,7 +319,6 @@
             if attachment_details
             else "No attachments provided."
         )
->>>>>>> 9ba3d397
         return f"""Email Content:
     Subject: {email_request.subject}
     From: {email_request.from_email}
@@ -405,8 +332,6 @@
     """
 
     def _create_attachment_task(self, attachment_details: list[str]) -> str:
-<<<<<<< HEAD
-=======
         """
         Return instructions for processing attachments, if any.
 
@@ -417,7 +342,6 @@
             str: Instructions for processing attachments
 
         """
->>>>>>> 9ba3d397
         return f"Process these attachments:\n{chr(10).join(attachment_details)}" if attachment_details else ""
 
     def _create_task_template(
@@ -429,8 +353,6 @@
         deep_research_mandatory: bool = False,
         output_template: str = "",
     ) -> str:
-<<<<<<< HEAD
-=======
         """
         Combine all task components into the final task description.
 
@@ -447,7 +369,6 @@
 
         """
         # Merge the task components into a single string by listing the sections
->>>>>>> 9ba3d397
         sections = [
             f"Process this email according to the '{handle}' instruction type.\n",
             email_context,
@@ -461,13 +382,9 @@
         ]
         return "\n\n".join(filter(None, sections))
 
-<<<<<<< HEAD
-    def _process_agent_result(self, final_answer_obj: Any, agent_steps: list, current_email_handle: str) -> DetailedEmailProcessingResult:
-=======
     def _process_agent_result(
         self, final_answer_obj: Any, agent_steps: list, current_email_handle: str
     ) -> DetailedEmailProcessingResult:
->>>>>>> 9ba3d397
         processed_at_time = datetime.now().isoformat()
 
         # Initialize schema components
@@ -491,12 +408,8 @@
             logger.debug(f"Processing {len(agent_steps)} agent step entries.")
 
             for i, step in enumerate(agent_steps):
-<<<<<<< HEAD
-                logger.info(f"[Memory Step {i + 1}] Type: {type(step)}")
-=======
                 logger.debug(f"[Memory Step {i + 1}] Type: {type(step)}")
 
->>>>>>> 9ba3d397
                 tool_name = None
                 tool_output = None
 
@@ -517,17 +430,6 @@
                         try:
                             tool_output = ast.literal_eval(tool_output)
                         except (ValueError, SyntaxError) as e:
-<<<<<<< HEAD
-                            logger.error(f"[Memory Step {i + 1}] Failed to parse '{tool_name}' output: {e!s}. Content: {tool_output[:200]}...")
-                            errors_list.append(ProcessingError(message=f"Failed to parse {tool_name} output", details=str(e)))
-                            continue
-                        except Exception as e:
-                            logger.error(f"[Memory Step {i+1}] Unexpected error parsing '{tool_name}' output: {e!s}. Content: {tool_output[:200]}...")
-                            errors_list.append(ProcessingError(message=f"Unexpected error parsing {tool_name} output", details=str(e)))
-                            continue
-
-                    logger.info(f"[Memory Step {i + 1}] Processing tool '{tool_name}', Output Type: '{type(tool_output)}'")
-=======
                             logger.error(
                                 f"[Memory Step {i + 1}] Failed to parse '{tool_name}' output: {e!s}. Content: {tool_output[:200]}..."
                             )
@@ -547,7 +449,6 @@
                     logger.debug(
                         f"[Memory Step {i + 1}] Processing tool call: '{tool_name}', Output Type: '{type(tool_output)}'"
                     )
->>>>>>> 9ba3d397
 
                     if tool_name == "attachment_processor" and isinstance(tool_output, dict):
                         attachment_proc_summary = tool_output.get("summary")
@@ -555,16 +456,6 @@
                             pa_detail = ProcessedAttachmentDetail(
                                 filename=attachment_data.get("filename", "unknown.file"),
                                 size=attachment_data.get("size", 0),
-<<<<<<< HEAD
-                                type=attachment_data.get("type", "unknown")
-                            )
-                            if "error" in attachment_data:
-                                pa_detail.error = attachment_data["error"]
-                                errors_list.append(ProcessingError(message=f"Error processing attachment {pa_detail.filename}", details=pa_detail.error))
-                            if "content" in attachment_data and isinstance(attachment_data["content"], dict):
-                                if attachment_data["content"].get("caption"):
-                                     pa_detail.caption = attachment_data["content"]["caption"]
-=======
                                 type=attachment_data.get("type", "unknown"),
                             )
                             if "error" in attachment_data:
@@ -578,7 +469,6 @@
                             if "content" in attachment_data and isinstance(attachment_data["content"], dict):
                                 if attachment_data["content"].get("caption"):
                                     pa_detail.caption = attachment_data["content"]["caption"]
->>>>>>> 9ba3d397
                             processed_attachment_details.append(pa_detail)
 
                     elif tool_name == "deep_research" and isinstance(tool_output, dict):
@@ -590,11 +480,7 @@
                             read_urls=tool_output.get("read_urls", []),
                             timestamp=tool_output.get("timestamp"),
                             usage=tool_output.get("usage", {}),
-<<<<<<< HEAD
-                            num_urls=tool_output.get("num_urls", 0)
-=======
                             num_urls=tool_output.get("num_urls", 0),
->>>>>>> 9ba3d397
                         )
                         if not research_output_findings:
                             errors_list.append(ProcessingError(message="Deep research tool returned empty findings."))
@@ -606,11 +492,6 @@
                             error_msg = tool_output.get("message", "Schedule generator failed or missing ICS content.")
                             errors_list.append(ProcessingError(message="Schedule Tool Error", details=error_msg))
                     else:
-<<<<<<< HEAD
-                        logger.info(f"[Memory Step {i + 1}] Tool '{tool_name}' output processed (no specific handler).")
-                else:
-                    logger.debug(f"[Memory Step {i + 1}] Skipping step (Type: {type(step)}), not a relevant ActionStep or missing output.")
-=======
                         logger.debug(
                             f"[Memory Step {i + 1}] Tool '{tool_name}' output processed (no specific handler). Output: {str(tool_output)[:200]}..."
                         )
@@ -618,24 +499,10 @@
                     logger.debug(
                         f"[Memory Step {i + 1}] Skipping step (Type: {type(step)}), not a relevant ActionStep or missing output."
                     )
->>>>>>> 9ba3d397
 
             # Extract final answer from LLM
             if hasattr(final_answer_obj, "text"):
                 final_answer_from_llm = str(final_answer_obj.text).strip()
-<<<<<<< HEAD
-            elif isinstance(final_answer_obj, str):
-                final_answer_from_llm = final_answer_obj.strip()
-            elif hasattr(final_answer_obj, "_value"):
-                final_answer_from_llm = str(final_answer_obj._value).strip()
-            elif hasattr(final_answer_obj, "answer") and isinstance(getattr(final_answer_obj, "answer", None), str):
-                    final_answer_from_llm = str(final_answer_obj.answer).strip()
-            elif hasattr(final_answer_obj, "arguments") and isinstance(getattr(final_answer_obj, "arguments", None), dict) and "answer" in final_answer_obj.arguments:
-                    final_answer_from_llm = str(final_answer_obj.arguments["answer"]).strip()
-            else:
-                final_answer_from_llm = str(final_answer_obj).strip()
-                logger.warning(f"Could not find specific answer attribute in final_answer object, using str(). Result: {final_answer_from_llm[:100]}...")
-=======
                 logger.debug("Extracted final answer from AgentResponse.text")
             elif isinstance(final_answer_obj, str):
                 final_answer_from_llm = final_answer_obj.strip()
@@ -665,7 +532,6 @@
                 logger.warning(
                     f"Could not find specific answer attribute in final_answer object, using str(). Result: {final_answer_from_llm[:100]}..."
                 )
->>>>>>> 9ba3d397
 
             # Determine email body content
             email_body_content_source = research_output_findings if research_output_findings else final_answer_from_llm
@@ -674,20 +540,6 @@
                 signature_markers = [
                     "Best regards,\nMXtoAI Assistant", "Best regards,", "Warm regards,",
                     "_Feel free to reply to this email to continue our conversation._",
-<<<<<<< HEAD
-                    "MXtoAI Assistant", "> **Disclaimer:**"
-                ]
-                temp_content = email_body_content_source
-                for marker in signature_markers:
-                    temp_content = re.sub(r"^[\s\n]*" + re.escape(marker) + r".*$", "", temp_content, flags=re.IGNORECASE | re.MULTILINE).strip()
-
-                email_text_content = self.report_formatter.format_report(temp_content, format_type="text", include_signature=True)
-                email_html_content = self.report_formatter.format_report(temp_content, format_type="html", include_signature=True)
-            else:
-                fallback_msg = "I apologize, but I encountered an issue generating the detailed response. Please try again later or contact support if this issue persists."
-                email_text_content = self.report_formatter.format_report(fallback_msg, format_type="text", include_signature=True)
-                email_html_content = self.report_formatter.format_report(fallback_msg, format_type="html", include_signature=True)
-=======
                     "MXtoAI Assistant",
                     "> **Disclaimer:**",
                 ]
@@ -711,7 +563,6 @@
                 email_html_content = self.report_formatter.format_report(
                     fallback_msg, format_type="html", include_signature=True
                 )
->>>>>>> 9ba3d397
                 errors_list.append(ProcessingError(message="No final answer text was generated or extracted"))
                 email_sent_status.status = "error"
                 email_sent_status.error = "No reply text was generated"
@@ -720,33 +571,14 @@
             return DetailedEmailProcessingResult(
                 metadata=ProcessingMetadata(
                     processed_at=processed_at_time,
-<<<<<<< HEAD
-                    mode=current_email_handle, # Use the passed handle for mode
-                    errors=errors_list,
-                    email_sent=email_sent_status
-=======
                     mode=current_email_handle,  # Use the passed handle for mode
                     errors=errors_list,
                     email_sent=email_sent_status,
->>>>>>> 9ba3d397
                 ),
                 email_content=EmailContentDetails(
                     text=email_text_content,
                     html=email_html_content,
                     # Assuming enhanced content is same as base for now
-<<<<<<< HEAD
-                    enhanced={"text": email_text_content, "html": email_html_content}
-                ),
-                attachments=AttachmentsProcessingResult(
-                    summary=attachment_proc_summary,
-                    processed=processed_attachment_details
-                ),
-                calendar_data=calendar_result_data,
-                research=AgentResearchOutput(
-                    findings_content=research_output_findings,
-                    metadata=research_output_metadata
-                ) if research_output_findings or research_output_metadata else None
-=======
                     enhanced={"text": email_text_content, "html": email_html_content},
                 ),
                 attachments=AttachmentsProcessingResult(
@@ -758,7 +590,6 @@
                 )
                 if research_output_findings or research_output_metadata
                 else None,
->>>>>>> 9ba3d397
             )
 
         except Exception as e:
@@ -769,30 +600,15 @@
             # This part already handles populating errors_list and setting email_sent_status.
 
             # Ensure basic structure for fallback if critical error happened early
-<<<<<<< HEAD
-            if not errors_list: # If the error happened before any specific error was added
-                 errors_list.append(ProcessingError(message="Critical error in _process_agent_result", details=str(e)))
-
-            current_timestamp = datetime.now().isoformat() # Use a fresh timestamp
-            if email_sent_status.status != "error": # If not already set to error by prior logic
-=======
             if not errors_list:  # If the error happened before any specific error was added
                 errors_list.append(ProcessingError(message="Critical error in _process_agent_result", details=str(e)))
 
             current_timestamp = datetime.now().isoformat()  # Use a fresh timestamp
             if email_sent_status.status != "error":  # If not already set to error by prior logic
->>>>>>> 9ba3d397
                 email_sent_status.status = "error"
                 email_sent_status.error = f"Critical error in _process_agent_result: {e!s}"
                 email_sent_status.timestamp = current_timestamp
 
-<<<<<<< HEAD
-
-            # Fallback email content if not already set
-            fb_text = "I encountered a critical error processing your request during result generation."
-            final_email_text = email_text_content if email_text_content else self.report_formatter.format_report(fb_text, format_type="text", include_signature=True)
-            final_email_html = email_html_content if email_html_content else self.report_formatter.format_report(fb_text, format_type="html", include_signature=True)
-=======
             # Fallback email content if not already set
             fb_text = "I encountered a critical error processing your request during result generation."
             final_email_text = (
@@ -805,39 +621,18 @@
                 if email_html_content
                 else self.report_formatter.format_report(fb_text, format_type="html", include_signature=True)
             )
->>>>>>> 9ba3d397
 
             # Construct and return an error-state DetailedEmailProcessingResult
             return DetailedEmailProcessingResult(
                 metadata=ProcessingMetadata(
-<<<<<<< HEAD
-                    processed_at=processed_at_time, # or current_timestamp, consider consistency
-                    mode=current_email_handle,
-                    errors=errors_list,
-                    email_sent=email_sent_status
-=======
                     processed_at=processed_at_time,  # or current_timestamp, consider consistency
                     mode=current_email_handle,
                     errors=errors_list,
                     email_sent=email_sent_status,
->>>>>>> 9ba3d397
                 ),
                 email_content=EmailContentDetails(
                     text=final_email_text,
                     html=final_email_html,
-<<<<<<< HEAD
-                    enhanced={"text": final_email_text, "html": final_email_html} # ensure enhanced also has fallback
-                ),
-                attachments=AttachmentsProcessingResult(
-                    summary=attachment_proc_summary if attachment_proc_summary else None, # Keep any partial data if available
-                    processed=processed_attachment_details if processed_attachment_details else []
-                ),
-                calendar_data=calendar_result_data, # Keep any partial data
-                research=AgentResearchOutput( # Keep any partial data
-                    findings_content=research_output_findings,
-                    metadata=research_output_metadata
-                ) if research_output_findings or research_output_metadata else None
-=======
                     enhanced={"text": final_email_text, "html": final_email_html},  # ensure enhanced also has fallback
                 ),
                 attachments=AttachmentsProcessingResult(
@@ -852,18 +647,13 @@
                 )
                 if research_output_findings or research_output_metadata
                 else None,
->>>>>>> 9ba3d397
             )
 
     def process_email(
         self,
         email_request: EmailRequest,
         email_instructions: ProcessingInstructions,
-<<<<<<< HEAD
-    ) -> DetailedEmailProcessingResult: # Updated return type annotation
-=======
     ) -> DetailedEmailProcessingResult:  # Updated return type annotation
->>>>>>> 9ba3d397
         """
         Process an email using the agent based on the provided email handle instructions.
 
@@ -899,11 +689,7 @@
                 return processed_result
 
             logger.info(f"Email processed successfully with handle: {email_instructions.handle}")
-<<<<<<< HEAD
-            return processed_result # Added return for the successful case
-=======
             return processed_result  # Added return for the successful case
->>>>>>> 9ba3d397
 
         except Exception as e:
             error_msg = f"Critical error in email processing: {e!s}"
@@ -916,18 +702,6 @@
                     processed_at=now_iso,
                     mode=email_instructions.handle if email_instructions else "unknown",
                     errors=[ProcessingError(message=error_msg, details=str(e))],
-<<<<<<< HEAD
-                    email_sent=EmailSentStatus(status="error", error=error_msg, timestamp=now_iso)
-                ),
-                email_content=EmailContentDetails(
-                    text=self.report_formatter.format_report("I encountered a critical error processing your request.", format_type="text", include_signature=True),
-                    html=self.report_formatter.format_report("I encountered a critical error processing your request.", format_type="html", include_signature=True),
-                    enhanced={"text": None, "html": None}
-                ),
-                attachments=AttachmentsProcessingResult(processed=[]),
-                calendar_data=None,
-                research=None
-=======
                     email_sent=EmailSentStatus(status="error", error=error_msg, timestamp=now_iso),
                 ),
                 email_content=EmailContentDetails(
@@ -946,5 +720,4 @@
                 attachments=AttachmentsProcessingResult(processed=[]),
                 calendar_data=None,
                 research=None,
->>>>>>> 9ba3d397
             )