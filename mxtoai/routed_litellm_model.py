--- conflicted
+++ resolved
@@ -1,10 +1,5 @@
 import os
-<<<<<<< HEAD
-import tomllib
-from typing import Any, Optional
-=======
 from typing import Any
->>>>>>> 174627a7
 
 from dotenv import load_dotenv
 from smolagents import ChatMessage, LiteLLMRouterModel, Tool
