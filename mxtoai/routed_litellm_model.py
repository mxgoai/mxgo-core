import os
from typing import Any, Optional

import toml
from dotenv import load_dotenv
from smolagents import ChatMessage, LiteLLMRouterModel, Tool

from mxtoai import exceptions, models
from mxtoai._logging import get_logger
from mxtoai.models import ProcessingInstructions

load_dotenv()

logger = get_logger("routed_litellm_model")


class RoutedLiteLLMModel(LiteLLMRouterModel):
    """LiteLLM Model with routing capabilities, using LiteLLMRouterModel from smolagents."""

    def __init__(self, current_handle: Optional[ProcessingInstructions] = None, **kwargs):
        """
        Initialize the routed LiteLLM model.

        Args:
            current_handle: Current email handle configuration being processed
            **kwargs: Additional arguments passed to parent class (e.g., flatten_messages_as_text)

        """
        self.current_handle = current_handle
        self.config_path = os.getenv("LITELLM_CONFIG_PATH", "model.config.example.toml")
        self.config = self._load_toml_config()

        # Configure model list from environment variables
        model_list = self._load_model_config()
        client_router_kwargs = self._load_router_config()

        # The model_id for LiteLLMRouterModel is the default model group the router will target.
        # Our _get_target_model() will override this per call via the 'model' param in generate().
        default_model_group = os.getenv("LITELLM_DEFAULT_MODEL_GROUP")

        if not default_model_group:
            msg = (
                "LITELLM_DEFAULT_MODEL_GROUP environment variable not found. Please set it to the default model group."
            )
            raise exceptions.EnvironmentVariableNotFoundException(msg)

        super().__init__(
            model_id=default_model_group,
            model_list=[model.dict() for model in model_list],
            client_kwargs=client_router_kwargs.dict(),
            **kwargs,  # Pass through other LiteLLMModel/Model kwargs
        )

    def _load_toml_config(self) -> dict[str, Any]:
        """
        Load configuration from a TOML file.

        Returns:
            Dict[str, Any]: Configuration loaded from the TOML file.

        """
        if not os.path.exists(self.config_path):
            msg = f"Model config file not found at {self.config_path}. Please check the path."
            raise exceptions.ModelConfigFileNotFoundException(msg)

        try:
            with open(self.config_path) as f:
                return toml.load(f)
        except Exception as e:
            logger.error(f"Failed to load TOML config: {e}")
            return {}

<<<<<<< HEAD
    def _load_model_config(self) -> List[models.ModelConfig]:
=======
    def _load_model_config(self) -> list[dict[str, Any]]:
>>>>>>> 518a9f7f
        """
        Load model configuration from environment variables.

        Returns:
            List[Dict[str, Any]]: List of model configurations.

        """
        model_entries = self.config.get("model", [])
        model_list = []

        if isinstance(model_entries, dict):
            # In case there's only one model (TOML parser returns dict)
            model_entries = [model_entries]

        for entry in model_entries:
            model_list.append(
                models.ModelConfig(
                    model_name=entry.get("model_name"),
                    litellm_params=models.LiteLLMParams(**entry.get("litellm_params")),
                )
            )

        if not model_list:
            msg = "No model list found in config toml. Please check the configuration."
            raise exceptions.ModelListNotFoundException(msg)

        return model_list

    def _load_router_config(self) -> models.RouterConfig:
        """
        Load router configuration from environment variables.

        Returns:
           models.RouterConfig: Router configuration

        """
        router_config = models.RouterConfig(**self.config.get("router_config"))

        if not router_config:
            logger.warning("No router config found in model-config.toml. Using defaults.")
            return models.RouterConfig(
                routing_strategy="simple-shuffle",
                fallbacks=[],
                default_litellm_params={"drop_params": True},
            )
        return router_config

    def _get_target_model(self) -> str:
        """
        Determine which model to route to based on the current handle configuration.

        Returns:
            str: The model name (group) to route to.

        """
        if self.current_handle and self.current_handle.target_model:
            logger.debug(
                f"Using model group {self.current_handle.target_model} for handle {self.current_handle.handle}"
            )
            return self.current_handle.target_model

        return "gpt-4"
    
    def generate(
        self,
        messages: list[dict[str, str | list[dict]]],
        stop_sequences: list[str] | None = None,
        grammar: str | None = None,
        tools_to_call_from: list[Tool] | None = None,
        **kwargs,
    ) -> ChatMessage:
        """
        Generate a response using either a local or remote LLM.

        Args:
            messages (list[dict[str, str | list[dict]]]): List of messages to process.
            stop_sequences (list[str] | None): List of stop sequences.
            grammar (str | None): Grammar specification for generation.
            tools_to_call_from (list[Tool] | None): List of tools available for calling.
            **kwargs: Additional arguments passed to the generate method.

        Returns:
            ChatMessage: The generated chat message.
        """
        # Check if this is a local LLM
        is_local_llm = (
            self.model_id.startswith("ollama") or 
            (self.api_base and "localhost" in self.api_base) or
            (self.api_base and "127.0.0.1" in self.api_base)
        )
        
        # For local LLMs, filter out buggy string messages
        if is_local_llm:
            litellm_messages = []
            for msg in messages:
                if isinstance(msg, str):
                    # skip the buggy char split strings coming in as message. This is a litellm bug.
                    continue
                litellm_messages.append(msg)
            messages = litellm_messages

        # Prepare completion kwargs - for local LLMs, exclude grammar and tools
        completion_kwargs = self._prepare_completion_kwargs(
            messages=messages,
            stop_sequences=stop_sequences,
            grammar=None if is_local_llm else grammar,
            tools_to_call_from=None if is_local_llm else tools_to_call_from,
            model=self.model_id,
            api_base=self.api_base,
            api_key=self.api_key,
            convert_images_to_image_urls=True,
            custom_role_conversions=self.custom_role_conversions,
            **kwargs,
        )

        response = self.client.completion(**completion_kwargs)

        self.last_input_token_count = response.usage.prompt_tokens
        self.last_output_token_count = response.usage.completion_tokens
        return ChatMessage.from_dict(
            response.choices[0].message.model_dump(include={"role", "content", "tool_calls"}),
            raw=response,
        )

    def __call__(
        self,
        messages: list[dict[str, Any]],  # MODIFIED type hint for messages
        stop_sequences: Optional[list[str]] = None,
        grammar: Optional[str] = None,
        tools_to_call_from: Optional[list[Tool]] = None,
        **kwargs,  # kwargs from the caller of this RoutedLiteLLMModel instance
    ) -> ChatMessage:
        """
        Generate a response based on the provided messages and other parameters.

        Args:
            messages (list[dict[str, Any]]): List of messages to process.
            stop_sequences (Optional[list[str]]): List of stop sequences.
            grammar (Optional[str]): Grammar to use for the response.
            tools_to_call_from (Optional[list[Tool]]): List of tools to call from.
            **kwargs: Additional arguments passed to the generate method.

        Returns:
            ChatMessage: The generated chat message.

        """
        try:
            target_model_group = self._get_target_model()

            # Temporarily set self.model_id to the target_model_group for this call.
            # This ensures that when LiteLLMModel.generate calls
            # self._prepare_completion_kwargs(model=self.model_id, ...),
            # it uses our desired target_model_group.
            original_smol_model_id = self.model_id
            self.model_id = target_model_group

            # Remove 'model' from kwargs if present, to prevent conflict with the
            # explicit 'model=self.model_id' passed by LiteLLMModel.generate
            # to _prepare_completion_kwargs.
            kwargs_for_super_generate = {k: v for k, v in kwargs.items() if k != "model"}

            try:
                chat_message = self.generate(
                    messages=messages,
                    stop_sequences=stop_sequences,
                    grammar=grammar,
                    tools_to_call_from=tools_to_call_from,
                    **kwargs_for_super_generate,
                )
            finally:
                # Restore the original model_id for the instance.
                self.model_id = original_smol_model_id

            return chat_message

        except Exception as e:
            logger.error(f"Error in RoutedLiteLLMModel completion: {e!s}")
            msg = f"Failed to get completion from LiteLLM router: {e!s}"
            raise RuntimeError(msg) from e<|MERGE_RESOLUTION|>--- conflicted
+++ resolved
@@ -1,5 +1,5 @@
 import os
-from typing import Any, Optional
+from typing import Any, Optional, List
 
 import toml
 from dotenv import load_dotenv
@@ -70,11 +70,7 @@
             logger.error(f"Failed to load TOML config: {e}")
             return {}
 
-<<<<<<< HEAD
     def _load_model_config(self) -> List[models.ModelConfig]:
-=======
-    def _load_model_config(self) -> list[dict[str, Any]]:
->>>>>>> 518a9f7f
         """
         Load model configuration from environment variables.
 
@@ -166,7 +162,7 @@
             (self.api_base and "127.0.0.1" in self.api_base)
         )
         
-        # For local LLMs, filter out buggy string messages
+        # TODO: Get a permanent fix for this. Currently a temporary workaround
         if is_local_llm:
             litellm_messages = []
             for msg in messages:
