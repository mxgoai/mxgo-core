--- conflicted
+++ resolved
@@ -11,14 +11,8 @@
 
 logger = get_logger("routed_litellm_model")
 
-<<<<<<< HEAD
-
-class RoutedLiteLLMModel(LiteLLMModel):
-    """LiteLLM Model with routing capabilities"""
-=======
 class RoutedLiteLLMModel(LiteLLMRouterModel):
     """LiteLLM Model with routing capabilities, using LiteLLMRouterModel from smolagents."""
->>>>>>> f23b750c
 
     def __init__(self, current_handle: Optional[EmailHandleInstructions] = None, **kwargs):
         """
@@ -40,34 +34,18 @@
                     "base_url": os.getenv("GPT4O_1_ENDPOINT"),
                     "api_key": os.getenv("GPT4O_1_API_KEY"),
                     "api_version": os.getenv("GPT4O_1_API_VERSION"),
-<<<<<<< HEAD
-                    "weight": int(os.getenv("GPT4O_1_WEIGHT", 5)),
-                    "drop_params": True,  # Enable dropping of unsupported parameters
-                },
-=======
                     "weight": int(os.getenv("GPT4O_1_WEIGHT", 5))
                 }
->>>>>>> f23b750c
             },
             {
                 "model_name": "gpt-4",
                 "litellm_params": {
-<<<<<<< HEAD
-                    "model": f"azure/{os.getenv('GPT4O_2_NAME')}",
-                    "api_base": os.getenv("GPT4O_2_ENDPOINT"),
-                    "api_key": os.getenv("GPT4O_2_API_KEY"),
-                    "api_version": os.getenv("GPT4O_2_API_VERSION"),
-                    "weight": int(os.getenv("GPT4O_2_WEIGHT", 5)),
-                    "drop_params": True,  # Enable dropping of unsupported parameters
-                },
-=======
                     "model": f"azure/{os.getenv('GPT41_MINI_NAME')}",
                     "base_url": os.getenv("GPT41_MINI_ENDPOINT"),
                     "api_key": os.getenv("GPT41_MINI_API_KEY"),
                     "api_version": os.getenv("GPT41_MINI_API_VERSION"),
                     "weight": int(os.getenv("GPT41_MINI_WEIGHT", 5)),
                 }
->>>>>>> f23b750c
             },
             {
                 "model_name": "gpt-4-reasoning",
@@ -77,23 +55,6 @@
                     "api_key": os.getenv("O3_MINI_API_KEY"),
                     "api_version": os.getenv("O3_MINI_API_VERSION"),
                     "weight": int(os.getenv("O3_MINI_WEIGHT", 1)),
-<<<<<<< HEAD
-                    "drop_params": True,  # Enable dropping of unsupported parameters
-                },
-            },
-        ]
-
-        # Initialize router with settings
-        self.router = Router(
-            model_list=model_list,
-            routing_strategy="simple-shuffle",
-            fallbacks=[
-                {
-                    "gpt-4": ["gpt-4-reasoning"]  # Fallback to reasoning model if both GPT-4 instances fail
-                }
-            ],
-            default_litellm_params={"drop_params": True},  # Global setting for dropping unsupported parameters
-=======
                 }
             }
         ]
@@ -117,7 +78,6 @@
             model_list=model_list,
             client_kwargs=client_router_kwargs,
             **kwargs  # Pass through other LiteLLMModel/Model kwargs
->>>>>>> f23b750c
         )
 
     def _get_target_model(self) -> str:
@@ -140,35 +100,6 @@
         stop_sequences: Optional[list[str]] = None,
         grammar: Optional[str] = None,
         tools_to_call_from: Optional[list[Tool]] = None,
-<<<<<<< HEAD
-        **kwargs,
-    ) -> ChatMessage:
-        try:
-            completion_kwargs = self._prepare_completion_kwargs(
-                messages=messages,
-                stop_sequences=stop_sequences,
-                grammar=grammar,
-                tools_to_call_from=tools_to_call_from,
-                **kwargs,
-            )
-
-            # Determine which model to route to based on handle configuration
-            target_model = self._get_target_model()
-            completion_kwargs["model"] = target_model
-
-            # Use router for completion
-            response = self.router.completion(**completion_kwargs)
-
-            # Update token counts
-            self.last_input_token_count = response.usage.prompt_tokens
-            self.last_output_token_count = response.usage.completion_tokens
-
-            # Convert to ChatMessage
-            first_message = ChatMessage.from_dict(
-                response.choices[0].message.model_dump(include={"role", "content", "tool_calls"})
-            )
-            return self.postprocess_message(first_message, tools_to_call_from)
-=======
         **kwargs # kwargs from the caller of this RoutedLiteLLMModel instance
     ) -> ChatMessage:
         try:
@@ -201,7 +132,6 @@
                 self.model_id = original_smol_model_id
 
             return chat_message
->>>>>>> f23b750c
 
         except Exception as e:
             # Log the error and re-raise with more context
