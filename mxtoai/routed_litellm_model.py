import os
<<<<<<< HEAD
from typing import Any, Optional
=======
from typing import Any, Optional, List
>>>>>>> 9ba3d397

import toml
from dotenv import load_dotenv
from smolagents import ChatMessage, LiteLLMRouterModel, Tool

from mxtoai import exceptions, models
from mxtoai._logging import get_logger
from mxtoai.models import ProcessingInstructions

load_dotenv()

logger = get_logger("routed_litellm_model")


class RoutedLiteLLMModel(LiteLLMRouterModel):
    """LiteLLM Model with routing capabilities, using LiteLLMRouterModel from smolagents."""

    def __init__(self, current_handle: Optional[ProcessingInstructions] = None, **kwargs):
        """
        Initialize the routed LiteLLM model.

        Args:
            current_handle: Current email handle configuration being processed
            **kwargs: Additional arguments passed to parent class (e.g., flatten_messages_as_text)

        """
        self.current_handle = current_handle
        self.config_path = os.getenv("LITELLM_CONFIG_PATH", "model.config.example.toml")
        self.config = self._load_toml_config()

        # Configure model list from environment variables
        model_list = self._load_model_config()
        client_router_kwargs = self._load_router_config()

        # The model_id for LiteLLMRouterModel is the default model group the router will target.
        # Our _get_target_model() will override this per call via the 'model' param in generate().
        default_model_group = os.getenv("LITELLM_DEFAULT_MODEL_GROUP")

        if not default_model_group:
<<<<<<< HEAD
            msg = "LITELLM_DEFAULT_MODEL_GROUP environment variable not found. Please set it to the default model group."
            raise exceptions.EnvironmentVariableNotFoundException(
                msg
=======
            msg = (
                "LITELLM_DEFAULT_MODEL_GROUP environment variable not found. Please set it to the default model group."
>>>>>>> 9ba3d397
            )
            raise exceptions.EnvironmentVariableNotFoundException(msg)

        super().__init__(
            model_id=default_model_group,
            model_list=[model.model_dump() for model in model_list],
            client_kwargs=client_router_kwargs.model_dump(),
            **kwargs,  # Pass through other LiteLLMModel/Model kwargs
        )

    def _load_toml_config(self) -> dict[str, Any]:
        """
        Load configuration from a TOML file.

        Returns:
            Dict[str, Any]: Configuration loaded from the TOML file.

        """
        if not os.path.exists(self.config_path):
            msg = f"Model config file not found at {self.config_path}. Please check the path."
<<<<<<< HEAD
            raise exceptions.ModelConfigFileNotFoundException(
                msg
            )
=======
            raise exceptions.ModelConfigFileNotFoundException(msg)
>>>>>>> 9ba3d397

        try:
            with open(self.config_path) as f:
                return toml.load(f)
        except Exception as e:
            logger.error(f"Failed to load TOML config: {e}")
            return {}

<<<<<<< HEAD
    def _load_model_config(self) -> list[dict[str, Any]]:
=======
    def _load_model_config(self) -> List[models.ModelConfig]:
>>>>>>> 9ba3d397
        """
        Load model configuration from environment variables.

        Returns:
            List[Dict[str, Any]]: List of model configurations.

        """
        model_entries = self.config.get("model", [])
        model_list = []

        if isinstance(model_entries, dict):
            # In case there's only one model (TOML parser returns dict)
            model_entries = [model_entries]

        for entry in model_entries:
            model_list.append(
                models.ModelConfig(
                    model_name=entry.get("model_name"),
                    litellm_params=models.LiteLLMParams(**entry.get("litellm_params")),
                )
            )

        if not model_list:
            msg = "No model list found in config toml. Please check the configuration."
<<<<<<< HEAD
            raise exceptions.ModelListNotFoundException(
                msg
            )
=======
            raise exceptions.ModelListNotFoundException(msg)
>>>>>>> 9ba3d397

        return model_list

    def _load_router_config(self) -> models.RouterConfig:
        """
        Load router configuration from environment variables.

        Returns:
           models.RouterConfig: Router configuration

        """
        router_config = models.RouterConfig(**self.config.get("router_config"))

        if not router_config:
            logger.warning("No router config found in model-config.toml. Using defaults.")
            return models.RouterConfig(
                routing_strategy="simple-shuffle",
                fallbacks=[],
                default_litellm_params={"drop_params": True},
            )
        return router_config

    def _get_target_model(self) -> str:
        """
        Determine which model to route to based on the current handle configuration.

        Returns:
            str: The model name (group) to route to.

        """
        if self.current_handle and self.current_handle.target_model:
            logger.debug(
                f"Using model group {self.current_handle.target_model} for handle {self.current_handle.handle}"
            )
            return self.current_handle.target_model

        return "gpt-4"
    
    def generate(
        self,
        messages: list[dict[str, str | list[dict]]],
        stop_sequences: list[str] | None = None,
        grammar: str | None = None,
        tools_to_call_from: list[Tool] | None = None,
        **kwargs,
    ) -> ChatMessage:
        """
        Generate a response using either a local or remote LLM.

        Args:
            messages (list[dict[str, str | list[dict]]]): List of messages to process.
            stop_sequences (list[str] | None): List of stop sequences.
            grammar (str | None): Grammar specification for generation.
            tools_to_call_from (list[Tool] | None): List of tools available for calling.
            **kwargs: Additional arguments passed to the generate method.

        Returns:
            ChatMessage: The generated chat message.
        """
        # Check if this is a local LLM
        is_local_llm = (
            self.model_id.startswith("ollama") or 
            (self.api_base and "localhost" in self.api_base) or
            (self.api_base and "127.0.0.1" in self.api_base)
        )
        
        # TODO: Get a permanent fix for this. Currently a temporary workaround
        if is_local_llm:
            litellm_messages = []
            for msg in messages:
                if isinstance(msg, str):
                    # skip the buggy char split strings coming in as message. This is a litellm bug.
                    continue
                litellm_messages.append(msg)
            messages = litellm_messages

        # Prepare completion kwargs - for local LLMs, exclude grammar and tools
        completion_kwargs = self._prepare_completion_kwargs(
            messages=messages,
            stop_sequences=stop_sequences,
            grammar=None if is_local_llm else grammar,
            tools_to_call_from=None if is_local_llm else tools_to_call_from,
            model=self.model_id,
            api_base=self.api_base,
            api_key=self.api_key,
            convert_images_to_image_urls=True,
            custom_role_conversions=self.custom_role_conversions,
            **kwargs,
        )

        response = self.client.completion(**completion_kwargs)

        self.last_input_token_count = response.usage.prompt_tokens
        self.last_output_token_count = response.usage.completion_tokens
        return ChatMessage.from_dict(
            response.choices[0].message.model_dump(include={"role", "content", "tool_calls"}),
            raw=response,
        )

    def __call__(
        self,
        messages: list[dict[str, Any]],  # MODIFIED type hint for messages
        stop_sequences: Optional[list[str]] = None,
        grammar: Optional[str] = None,
        tools_to_call_from: Optional[list[Tool]] = None,
        **kwargs,  # kwargs from the caller of this RoutedLiteLLMModel instance
    ) -> ChatMessage:
        """
        Generate a response based on the provided messages and other parameters.

        Args:
            messages (list[dict[str, Any]]): List of messages to process.
            stop_sequences (Optional[list[str]]): List of stop sequences.
            grammar (Optional[str]): Grammar to use for the response.
            tools_to_call_from (Optional[list[Tool]]): List of tools to call from.
            **kwargs: Additional arguments passed to the generate method.

        Returns:
            ChatMessage: The generated chat message.

        """
        try:
            target_model_group = self._get_target_model()

            # Temporarily set self.model_id to the target_model_group for this call.
            # This ensures that when LiteLLMModel.generate calls
            # self._prepare_completion_kwargs(model=self.model_id, ...),
            # it uses our desired target_model_group.
            original_smol_model_id = self.model_id
            self.model_id = target_model_group

            # Remove 'model' from kwargs if present, to prevent conflict with the
            # explicit 'model=self.model_id' passed by LiteLLMModel.generate
            # to _prepare_completion_kwargs.
            kwargs_for_super_generate = {k: v for k, v in kwargs.items() if k != "model"}

            try:
                chat_message = self.generate(
                    messages=messages,
                    stop_sequences=stop_sequences,
                    grammar=grammar,
                    tools_to_call_from=tools_to_call_from,
                    **kwargs_for_super_generate,
                )
            finally:
                # Restore the original model_id for the instance.
                self.model_id = original_smol_model_id

            return chat_message

        except Exception as e:
            logger.error(f"Error in RoutedLiteLLMModel completion: {e!s}")
            msg = f"Failed to get completion from LiteLLM router: {e!s}"
            raise RuntimeError(msg) from e<|MERGE_RESOLUTION|>--- conflicted
+++ resolved
@@ -1,9 +1,5 @@
 import os
-<<<<<<< HEAD
-from typing import Any, Optional
-=======
 from typing import Any, Optional, List
->>>>>>> 9ba3d397
 
 import toml
 from dotenv import load_dotenv
@@ -43,14 +39,8 @@
         default_model_group = os.getenv("LITELLM_DEFAULT_MODEL_GROUP")
 
         if not default_model_group:
-<<<<<<< HEAD
-            msg = "LITELLM_DEFAULT_MODEL_GROUP environment variable not found. Please set it to the default model group."
-            raise exceptions.EnvironmentVariableNotFoundException(
-                msg
-=======
             msg = (
                 "LITELLM_DEFAULT_MODEL_GROUP environment variable not found. Please set it to the default model group."
->>>>>>> 9ba3d397
             )
             raise exceptions.EnvironmentVariableNotFoundException(msg)
 
@@ -71,13 +61,7 @@
         """
         if not os.path.exists(self.config_path):
             msg = f"Model config file not found at {self.config_path}. Please check the path."
-<<<<<<< HEAD
-            raise exceptions.ModelConfigFileNotFoundException(
-                msg
-            )
-=======
             raise exceptions.ModelConfigFileNotFoundException(msg)
->>>>>>> 9ba3d397
 
         try:
             with open(self.config_path) as f:
@@ -86,11 +70,7 @@
             logger.error(f"Failed to load TOML config: {e}")
             return {}
 
-<<<<<<< HEAD
-    def _load_model_config(self) -> list[dict[str, Any]]:
-=======
     def _load_model_config(self) -> List[models.ModelConfig]:
->>>>>>> 9ba3d397
         """
         Load model configuration from environment variables.
 
@@ -115,13 +95,7 @@
 
         if not model_list:
             msg = "No model list found in config toml. Please check the configuration."
-<<<<<<< HEAD
-            raise exceptions.ModelListNotFoundException(
-                msg
-            )
-=======
             raise exceptions.ModelListNotFoundException(msg)
->>>>>>> 9ba3d397
 
         return model_list
 
